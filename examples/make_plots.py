--- conflicted
+++ resolved
@@ -152,19 +152,6 @@
     # "rrtstar_shortcutting": "tab:purple",
     "rrtstar_shortcutting_local": "tab:purple",
     "rrtstar_global": "tab:brown",
-<<<<<<< HEAD
-    "drrtstar": "magenta",
-    "rrtstar_6": "tab:blue",
-    "rrtstar_2": "tab:green",
-    "rrtstar_5": "tab:brown",
-    "rrtstar_3": "black",
-    "rrtstar_4": "tab:orange",
-    "rrtstar_1": "tab:purple",
-    "drrtstar_2000": "black",
-    "drrtstar_5000": "magenta",
-    "rrtstar_informed_sampling": "tab:orange",
-    "rrtstar_no_informed_sampling": "tab:purple",
-=======
     "prm": "tab:blue",
     # "locally_informed_prm": "tab:green",
     # "locally_informed_prm_shortcutting": "navy",
@@ -189,7 +176,6 @@
     "locally_informed_prm_no_shortcutting": "--",
     "birrtstar_no_shortcutting": "--",
     "rrtstar_no_shortcutting": "--",
->>>>>>> 0f344418
 }
 
 
