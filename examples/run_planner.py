import argparse
from matplotlib import pyplot as plt
import time
import numpy as np
import random

from typing import List

from multi_robot_multi_goal_planning.problems import get_env_by_name
from multi_robot_multi_goal_planning.problems.rai_envs import display_path, rai_env
from multi_robot_multi_goal_planning.problems.planning_env import State
from multi_robot_multi_goal_planning.problems.configuration import config_dist
from multi_robot_multi_goal_planning.problems.util import path_cost

# planners
from multi_robot_multi_goal_planning.planners.prioritized_planner import (
    prioritized_planning,
)
from multi_robot_multi_goal_planning.planners.joint_prm_planner import joint_prm_planner
from multi_robot_multi_goal_planning.planners.tensor_prm_planner import (
    tensor_prm_planner,
)

# np.random.seed(100)


<<<<<<< HEAD
def robot_mode_shortcut(env: rai_env, path: List[State], max_iter: int = 1000):
    new_path = interpolate_path(path, 0.05)

    costs = [path_cost(new_path, env.batch_config_cost)]
    times = [0.0]

    start_time = time.time()

    config_type = type(env.get_start_pos())

    cnt = 0
    for iter in range(max_iter):
        i = np.random.randint(0, len(new_path))
        j = np.random.randint(0, len(new_path))

        if i > j:
            tmp = i
            i = j
            j = tmp

        if abs(j - i) < 2:
            continue

        robots_to_shortcut = [r for r in range(len(env.robots))]
        random.shuffle(robots_to_shortcut)
        # num_robots = np.random.randint(0, len(robots_to_shortcut))
        num_robots = 1
        robots_to_shortcut = robots_to_shortcut[:num_robots]

        can_shortcut_this = True
        for r in robots_to_shortcut:
            if new_path[i].mode[r] != new_path[j].mode[r]:
                can_shortcut_this = False

        if not can_shortcut_this:
            continue

        cnt += 1

        q0 = new_path[i].q
        q1 = new_path[j].q

        # constuct pth element for the shortcut
        path_element = []
        for k in range(j - i + 1):
            q = []
            for r in range(len(env.robots)):
                # print(r, i, j, k)
                if r in robots_to_shortcut:
                    q_interp = q0[r] + (q1[r] - q0[r]) / (j - i) * k
                    q.append(q_interp)
                else:
                    q.append(new_path[i + k].q[r])

            # print(q)
            path_element.append(State(config_type.from_list(q), new_path[i + k].mode))

        # check if the shortcut improves cost
        if path_cost(path_element, env.batch_config_cost) >= path_cost(
            new_path[i : j + 1], env.batch_config_cost
        ):
            continue

        # this is wrong for partial shortcuts atm.
        if env.is_path_collision_free(path_element):
            for k in range(j - i + 1):
                new_path[i + k].q = path_element[k].q

                # if not np.array_equal(new_path[i+k].mode, path_element[k].mode):
                # print('fucked up')

        current_time = time.time()
        times.append(current_time - start_time)
        costs.append(path_cost(new_path, env.batch_config_cost))

    assert new_path[-1].mode == path[-1].mode
    assert np.linalg.norm(new_path[-1].q.state() - path[-1].q.state()) < 1e-6
    assert np.linalg.norm(new_path[0].q.state() - path[0].q.state()) < 1e-6

    print("original cost:", path_cost(path, env.batch_config_cost))
    print("Attempted shortcuts", cnt)
    print("new cost:", path_cost(new_path, env.batch_config_cost))

    # plt.plot(times, costs)
    # plt.show()

    return new_path, [costs, times]


=======
>>>>>>> aa9b9841
def interpolate_path(path: List[State], resolution: float = 0.1):
    config_type = type(path[0].q)
    new_path = []

    # discretize path
    for i in range(len(path) - 1):
        q0 = path[i].q
        q1 = path[i + 1].q

        if path[i].mode != path[i + 1].mode:
            continue

        dist = config_dist(q0, q1)
        N = int(dist / resolution)
        N = max(1, N)

        for j in range(N):
            q = []
            for k in range(q0.num_agents()):
                qr = q0.robot_state(k) + (q1.robot_state(k) - q0.robot_state(k)) / N * j
                q.append(qr)

                # env.C.setJointState(qr, get_robot_joints(env.C, env.robots[k]))

                # env.C.setJointState(qr, [env.robots[k]])

            # env.C.view(True)

            new_path.append(State(config_type.from_list(q), path[i].mode))

    new_path.append(State(path[-1].q, path[-1].mode))

    return new_path


def main():
    parser = argparse.ArgumentParser(description="Planner runner")
    parser.add_argument("env", nargs="?", default="default", help="env to show")
    parser.add_argument(
        "--optimize",
        type=lambda x: x.lower() in ["true", "1", "yes"],
        default=True,
        help="Enable optimization (default: True)",
    )
    parser.add_argument(
        "--num_iters", type=int, default=2000, help="Number of iterations"
    )
    parser.add_argument(
        "--planner",
        choices=["joint_prm", "tensor_prm", "prioritized"],
        default="joint_prm",
        help="Planner to use (default: joint_prm)",
    )

    args = parser.parse_args()

    env = get_env_by_name(args.env)
    env.show()

    if args.planner == "joint_prm":
        path, info = joint_prm_planner(
            env,
            optimize=args.optimize,
            mode_sampling_type=None,
            max_iter=args.num_iters,
        )
    elif args.planner == "tensor_prm":
        path, info = tensor_prm_planner(
            env,
            optimize=args.optimize,
            mode_sampling_type=None,
            max_iter=args.num_iters,
        )
    elif args.planner == "prioritized":
        path, info = prioritized_planning(env)

<<<<<<< HEAD
    shortcut_path, info_shortcut = robot_mode_shortcut(env, path, 10000)
=======
    interpolated_path = interpolate_path(path, 0.05)
>>>>>>> aa9b9841

    print("Checking original path for validity")
    print(env.is_valid_plan(interpolated_path))

<<<<<<< HEAD
    print("Checking shortcutted path for validity")
    print(env.is_valid_plan(shortcut_path))

=======
>>>>>>> aa9b9841
    print("cost", info["costs"])
    print("comp_time", info["times"])

    plt.figure()
    plt.plot(info["times"], info["costs"], "o")

    plt.figure()
    for info in [info_shortcut]:
        plt.plot(info[1], info[0])

    plt.xlabel("time")
    plt.ylabel("cost")

    plt.show()

    print("displaying path from planner")
    display_path(env, interpolated_path, stop=False)

    print("displaying path from shortcut path")
    shortcut_discretized_path = interpolate_path(shortcut_path)
    display_path(env, shortcut_discretized_path, stop=False)

if __name__ == "__main__":
    main()<|MERGE_RESOLUTION|>--- conflicted
+++ resolved
@@ -24,7 +24,6 @@
 # np.random.seed(100)
 
 
-<<<<<<< HEAD
 def robot_mode_shortcut(env: rai_env, path: List[State], max_iter: int = 1000):
     new_path = interpolate_path(path, 0.05)
 
@@ -56,7 +55,7 @@
 
         can_shortcut_this = True
         for r in robots_to_shortcut:
-            if new_path[i].mode[r] != new_path[j].mode[r]:
+            if new_path[i].mode.task_ids[r] != new_path[j].mode.task_ids[r]:
                 can_shortcut_this = False
 
         if not can_shortcut_this:
@@ -113,9 +112,6 @@
 
     return new_path, [costs, times]
 
-
-=======
->>>>>>> aa9b9841
 def interpolate_path(path: List[State], resolution: float = 0.1):
     config_type = type(path[0].q)
     new_path = []
@@ -192,21 +188,16 @@
     elif args.planner == "prioritized":
         path, info = prioritized_planning(env)
 
-<<<<<<< HEAD
     shortcut_path, info_shortcut = robot_mode_shortcut(env, path, 10000)
-=======
     interpolated_path = interpolate_path(path, 0.05)
->>>>>>> aa9b9841
 
     print("Checking original path for validity")
     print(env.is_valid_plan(interpolated_path))
 
-<<<<<<< HEAD
     print("Checking shortcutted path for validity")
     print(env.is_valid_plan(shortcut_path))
 
-=======
->>>>>>> aa9b9841
+
     print("cost", info["costs"])
     print("comp_time", info["times"])
 
