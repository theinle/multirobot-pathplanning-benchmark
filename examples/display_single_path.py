--- conflicted
+++ resolved
@@ -55,10 +55,6 @@
                 # try:
                 # print(prev_config.state(), modes[-1])
                 next_modes = env.get_next_modes(prev_config, modes[-1])
-<<<<<<< HEAD
-                next_modes = env.get_next_modes(prev_config, modes[-1])
-=======
->>>>>>> 59b93268
                 if len(next_modes) == 1:
                     next_mode = next_modes[0]
                 else:
