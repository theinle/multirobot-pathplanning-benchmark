import argparse
from matplotlib import pyplot as plt

import datetime
from pathlib import Path
import json
import os
import re
import random

import numpy as np

# from typing import Dict, Any, Callable, Tuple, List

from multi_robot_multi_goal_planning.problems import get_env_by_name
from multi_robot_multi_goal_planning.problems.rai_envs import display_path

from multi_robot_multi_goal_planning.problems.planning_env import State
from multi_robot_multi_goal_planning.problems.util import interpolate_path, path_cost
from multi_robot_multi_goal_planning.planners.shortcutting import (
    single_mode_shortcut,
    robot_mode_shortcut,
)
from run_experiment import load_experiment_config
# from multi_robot_multi_goal_planning.problems.configuration import config_dist


def load_path(filename):
    with open(filename) as f:
        d = json.load(f)
        return d


def convert_to_path(env, path_data):
    real_path = []
    prev_mode_ids = env.start_mode.task_ids

    modes = [env.start_mode]

    start_conf = env.get_start_pos()
    prev_config = start_conf

    for i, a in enumerate(path_data):
        q_np = np.array(a["q"])
        q = type(env.get_start_pos())(q_np, start_conf.array_slice)

<<<<<<< HEAD
        # if a["mode"] != prev_mode_ids:
        if a["mode"] != prev_mode_ids and modes[-1].task_ids != env._terminal_task_ids:
            print(a["mode"])
            next_mode = env.get_next_mode(prev_config, modes[-1])
            modes.append(next_mode)
=======
        # print(i)
        # print(q.state())

        if a["mode"] != prev_mode_ids:
        # if a["mode"] != prev_mode_ids and a["mode"] != env._terminal_task_ids:
            if a["mode"] in env.get_valid_next_task_combinations(modes[-1]):
                # print("current read mode", a["mode"])
                # print(q)
                # try:
                # print(prev_config.state(), modes[-1])
                next_mode = env.get_next_mode(prev_config, modes[-1])

                if next_mode.task_ids == a["mode"]:
                    modes.append(next_mode)
                # except:
                #     break
>>>>>>> 90936bc4

        real_path.append(State(q, modes[-1]))
        prev_mode_ids = a["mode"]

        prev_config = q

        # env.set_to_mode(modes[-1])
        # env.show_config(q, True)

    return real_path


def make_mode_plot(path, env):
    data = []

    for p in path:
        data.append(p.mode.task_ids)

    data = np.array(data)
    num_robots = data.shape[1]

    fig, ax = plt.subplots(figsize=(10, 5))

    for robot_id in range(num_robots):
        active_value = None
        start_idx = None

        for t in range(data.shape[0]):
            if active_value is None or data[t, robot_id] != active_value:
                if active_value is not None:
                    # Draw a box from start_idx to t-1
                    color = f"C{active_value}"

                    if env.tasks[active_value].type is not None:
                        if env.tasks[active_value].type == "pick":
                            color = "tab:green"
                        elif env.tasks[active_value].type == "place":
                            color = "tab:orange"
                        else:
                            color = "tab:blue"

                    ax.add_patch(
                        plt.Rectangle(
                            (start_idx, robot_id + 0.25),
                            t - start_idx,
                            0.5,
                            color=color,
                            alpha=0.8,
                            edgecolor="black",
                            linewidth=1.5,
                        )
                    )
                active_value = data[t, robot_id]
                start_idx = t

        # Final segment
        if active_value is not None:
            ax.add_patch(
                plt.Rectangle(
                    (start_idx, robot_id + 0.25),
                    data.shape[0] - start_idx,
                    0.5,
                    color=f"C{active_value}",
                    alpha=0.6,
                )
            )

    ax.set_xlim(0, data.shape[0])
    ax.set_ylim(0, num_robots)
    ax.set_yticks(np.arange(num_robots) + 0.5)
    ax.set_yticklabels([f"Robot {i}" for i in range(num_robots)])
    ax.set_xlabel("Time")
    ax.set_ylabel("Robots")


def main():
    parser = argparse.ArgumentParser(description="")
    parser.add_argument("path_filename", nargs="?", default="", help="filepath")
    parser.add_argument("env_name", nargs="?", default="", help="filepath")
    parser.add_argument(
        "--interpolate",
        type=lambda x: x.lower() in ["true", "1", "yes"],
        default=True,
        help="Interpolate the path that is loaded. (default: True)",
    )
    parser.add_argument(
        "--shortcut",
        action="store_true",
        help="Shortcut the path. (default: False)",
    )
    parser.add_argument(
        "--insert_transition_nodes",
        action="store_true",
        help="Shortcut the path. (default: False)",
    )
    parser.add_argument(
        "--plot",
        action="store_true",
        help="Plot the path. (default: True)",
    )
    parser.add_argument(
        "--export",
        action="store_true",
        help="Plot the path. (default: True)",
    )
    parser.add_argument(
        "--show_coll_config",
        action="store_true",
        help="Display the configuration used for collision checking. (default: False)",
    )
    args = parser.parse_args()

    folder_path = re.match(r'(.*?/out/[^/]+)', args.path_filename).group(1)
    potential_config_path = os.path.join(folder_path, 'config.json')
    if Path(potential_config_path).exists():
        config = load_experiment_config(potential_config_path)
        seed = config["seed"] 
    else:
        seed = 0
    
    np.random.seed(seed)
    random.seed(seed)

    path_data = load_path(args.path_filename)

    env = get_env_by_name(args.env_name)
    env.cost_reduction = "max"
    env.cost_metric = "euclidean"

    if not args.show_coll_config:
        env.C_base = env.C_orig
        env.C = env.C_orig

    path = convert_to_path(env, path_data)

    cost = path_cost(path, env.batch_config_cost)
    print("cost", cost)

    if args.plot:
        plt.figure()
        for i in range(path[0].q.num_agents()):
            plt.plot([pt.q[i][0] for pt in path], [pt.q[i][1] for pt in path], "o-")

        # plt.show(block=False)

        # make_mode_plot(path, env)
        plt.show()

    if args.insert_transition_nodes:
        path_w_doubled_modes = []
        for i in range(len(path)):
            path_w_doubled_modes.append(path[i])

            if i + 1 < len(path) and path[i].mode != path[i + 1].mode:
                path_w_doubled_modes.append(State(path[i].q, path[i + 1].mode))

        path = path_w_doubled_modes

    if args.interpolate:
        path = interpolate_path(path, 0.1)

    if args.shortcut:
        plt.figure()
        for i in range(path[0].q.num_agents()):
            plt.plot([pt.q[i][0] for pt in path], [pt.q[i][1] for pt in path], "o-")

        # plt.show(block=False)

        # make_mode_plot(path, env)

        path, _ = robot_mode_shortcut(
            env,
            path,
            10000,
            resolution=env.collision_resolution,
            tolerance=env.collision_tolerance,
        )

        plt.figure()
        for i in range(path[0].q.num_agents()):
            plt.plot([pt.q[i][0] for pt in path], [pt.q[i][1] for pt in path], "o-")

        # plt.show(block=False)

        # make_mode_plot(path, env)
        plt.show()

        cost = path_cost(path, env.batch_config_cost)
        print("cost", cost)

    print("Attempting to display path")
    env.show()
    # display_path(env, real_path, True, True)

    display_path(
        env,
        path,
        False,
        export=args.export,
        pause_time=0.05,
        stop_at_end=True,
        adapt_to_max_distance=True,
        stop_at_mode=False
    )


if __name__ == "__main__":
    main()<|MERGE_RESOLUTION|>--- conflicted
+++ resolved
@@ -44,13 +44,6 @@
         q_np = np.array(a["q"])
         q = type(env.get_start_pos())(q_np, start_conf.array_slice)
 
-<<<<<<< HEAD
-        # if a["mode"] != prev_mode_ids:
-        if a["mode"] != prev_mode_ids and modes[-1].task_ids != env._terminal_task_ids:
-            print(a["mode"])
-            next_mode = env.get_next_mode(prev_config, modes[-1])
-            modes.append(next_mode)
-=======
         # print(i)
         # print(q.state())
 
@@ -67,7 +60,6 @@
                     modes.append(next_mode)
                 # except:
                 #     break
->>>>>>> 90936bc4
 
         real_path.append(State(q, modes[-1]))
         prev_mode_ids = a["mode"]
