import argparse
from matplotlib import pyplot as plt

import datetime
import json
import os

import numpy as np
import random

import time
import sys
import multiprocessing
import copy
import traceback

import gc

from typing import Dict, Any, Callable, Tuple, List

from multi_robot_multi_goal_planning.problems import get_env_by_name

from multi_robot_multi_goal_planning.problems.planning_env import BaseProblem
from multi_robot_multi_goal_planning.problems.rai_base_env import rai_env
# from multi_robot_multi_goal_planning.problems.configuration import config_dist

# planners
from multi_robot_multi_goal_planning.planners.termination_conditions import (
    RuntimeTerminationCondition,
    IterationTerminationCondition,
)
from multi_robot_multi_goal_planning.planners.prioritized_planner import (
    prioritized_planning,
)
from multi_robot_multi_goal_planning.planners.composite_prm_planner import (
    CompositePRM,
    CompositePRMConfig,
)
from multi_robot_multi_goal_planning.planners.tensor_prm_planner import (
    tensor_prm_planner,
)
from multi_robot_multi_goal_planning.planners.planner_rrtstar import RRTstar
from multi_robot_multi_goal_planning.planners.planner_birrtstar import (
    BidirectionalRRTstar,
)
from multi_robot_multi_goal_planning.planners.planner_drrtstar import dRRTstar
from multi_robot_multi_goal_planning.planners.planner_fastdrrtstar import fastdRRTstar
from make_plots import make_cost_plots
from multi_robot_multi_goal_planning.planners.planner_aitstar import AITstar
from multi_robot_multi_goal_planning.planners.planner_eitstar import EITstar
# np.random.seed(100)


def merge_config(
    user_config: Dict[str, Any], default_config: Dict[str, Any]
) -> Dict[str, Any]:
    """Merge user_config with default_config while preserving the order of user_config keys."""
    if not isinstance(user_config, dict):
        return user_config  # Base case for non-dict values

    for key, default_value in default_config.items():
        if key in user_config:
            if isinstance(user_config[key], dict) and isinstance(default_value, dict):
                merge_config(user_config[key], default_value)  # Recursive merge
        else:
            user_config[key] = default_value  # Add missing default keys at the end

    return user_config


def validate_config(config: Dict[str, Any]) -> None:
    pass


def load_experiment_config(filepath: str) -> Dict[str, Any]:
    with open(filepath) as f:
        config = json.load(f)

    planner_default_configs, planner_default_config_paths = {}, {}
    planner_default_config_paths["prm"] = "configs/defaults/composite_prm.json"
    planner_default_config_paths["rrtstar"] = "configs/defaults/rrtstar.json"
    planner_default_config_paths["birrtstar"] = "configs/defaults/birrtstar.json"
    planner_default_config_paths["aitstar"] = "configs/defaults/aitstar.json"
    planner_default_config_paths["eitstar"] = "configs/defaults/eitstar.json"

    for planner_type, default_config_path in planner_default_config_paths.items():
        with open(default_config_path) as f:
            planner_default_configs[planner_type] = json.load(f)

    for i, planner in enumerate(config["planners"]):
        planner_type = planner["type"]

        if planner_type in planner_default_configs:
            merged_planner = merge_config(
                planner, planner_default_configs[planner_type]
            )
            config["planners"][i] = merged_planner

    # TODO: sanity checks
    validate_config(config)

    return config


def run_single_planner(
    env: BaseProblem, planner: Callable[[BaseProblem], Tuple[Any, Dict]]
) -> Dict:
    _, data = planner(env)

    return data


def export_planner_data(planner_folder: str, run_id: int, planner_data: Dict):
    # we expect data from multiple runs
    #
    # resulting folderstructure:
    # - experiment_name
    # | - config.txt
    # | - planner_name
    #   | - config.txt
    #   | - timestamps.txt
    #   | - costs.txt
    #   | - paths
    #     | - ...

    run_folder = f"{planner_folder}{run_id}/"

    if not os.path.isdir(run_folder):
        os.makedirs(run_folder)

    # write path to file
    paths = planner_data["paths"]
    for i, path in enumerate(paths):
        # export path
        file_path = f"{run_folder}path_{i}.json"
        with open(file_path, "w") as f:
            json.dump([state.to_dict() for state in path], f)

    # write all costs with their timestamps to file
    with open(planner_folder + "timestamps.txt", "ab") as f:
        timestamps = planner_data["times"]

        np.savetxt(f, timestamps, delimiter=",", newline=",")
        f.write(b"\n")

    with open(planner_folder + "costs.txt", "ab") as f:
        costs = planner_data["costs"]

        np.savetxt(f, costs, delimiter=",", newline=",")
        f.write(b"\n")


def export_config(path: str, config: Dict):
    with open(path + "config.json", "w") as f:
        json.dump(config, f)


def setup_planner(
    planner_config, runtime: int, optimize: bool = True
) -> Callable[[BaseProblem], Tuple[Any, Dict]]:
    name = planner_config["name"]

    if planner_config["type"] == "prm":

        def planner(env):
            options = planner_config["options"]
            prm_config = CompositePRMConfig(
                # Map dictionary keys to dataclass attributes
                distance_metric=options["distance_function"],
                try_sampling_around_path=options["sample_near_path"],
                use_k_nearest=options["connection_strategy"] == "k_nearest",
                try_informed_sampling=options["informed_sampling"],
                try_informed_transitions=options["informed_transition_sampling"],
                uniform_batch_size=options["batch_size"],
                uniform_transition_batch_size=options["transition_batch_size"],
                informed_batch_size=options["informed_batch_size"],
                informed_transition_batch_size=options[
                    "informed_transition_batch_size"
                ],
                path_batch_size=options["path_batch_size"],
                locally_informed_sampling=options["locally_informed_sampling"],
                try_shortcutting=options["shortcutting"],
                try_direct_informed_sampling=options["direct_informed_sampling"],
<<<<<<< HEAD
                inlcude_lb_in_informed_sampling = options["inlcude_lb_in_informed_sampling"],
                init_mode_sampling_type = options["init_mode_sampling_type"],
                frontier_mode_sampling_probability = options["frontier_mode_sampling_probability"],
                init_uniform_batch_size = options["init_uniform_batch_size"],
                init_transition_batch_size = options["init_transition_batch_size"],
                with_mode_validation = options["with_mode_validation"],
                with_noise=options["with_noise"],

=======
                # Corrected spelling here as well:
                inlcude_lb_in_informed_sampling=options[
                    "inlcude_lb_in_informed_sampling"
                ],
            )

            return CompositePRM(env, config=prm_config).plan(
                ptc=RuntimeTerminationCondition(runtime),
                optimize=optimize,
>>>>>>> 0a4b8d2c
            )
    elif planner_config["type"] == "rrtstar":

        def planner(env):
            options = planner_config["options"]
            return RRTstar(
                env,
                ptc=RuntimeTerminationCondition(runtime),
                general_goal_sampling=options["general_goal_sampling"],
                informed_sampling=options["informed_sampling"],
                informed_sampling_version=options["informed_sampling_version"],
                distance_metric=options["distance_metric"],
                p_goal=options["p_goal"],
                p_stay=options["p_stay"],
                p_uniform=options["p_uniform"],
                shortcutting=options["shortcutting"],
                mode_sampling=options["mode_sampling"],
                locally_informed_sampling=options["locally_informed_sampling"],
                informed_batch_size=options["informed_batch_size"],
                sample_near_path=options["sample_near_path"],
<<<<<<< HEAD
                remove_redundant_nodes = options["remove_redundant_nodes"],
                apply_long_horizon=options["apply_long_horizon"],
                horizon_length = options["horizon_length"],
                with_mode_validation = options["with_mode_validation"],
                with_noise=options["with_noise"],
                with_tree_visualization = options["with_tree_visualization"],
=======
                remove_redundant_nodes=options["remove_redundant_nodes"],
>>>>>>> 0a4b8d2c
            ).Plan(optimize)
    elif planner_config["type"] == "birrtstar":

        def planner(env):
            options = planner_config["options"]
            return BidirectionalRRTstar(
                env,
                ptc=RuntimeTerminationCondition(runtime),
                general_goal_sampling=options["general_goal_sampling"],
                informed_sampling=options["informed_sampling"],
                informed_sampling_version=options["informed_sampling_version"],
                distance_metric=options["distance_metric"],
                p_goal=options["p_goal"],
                p_stay=options["p_stay"],
                p_uniform=options["p_uniform"],
                shortcutting=options["shortcutting"],
                mode_sampling=options["mode_sampling"],
                locally_informed_sampling=options["locally_informed_sampling"],
                sample_near_path=options["sample_near_path"],
                transition_nodes=options["transition_nodes"],
<<<<<<< HEAD
                birrtstar_version=options["birrtstar_version"], 
                informed_batch_size = options["informed_batch_size"],
                remove_redundant_nodes = options["remove_redundant_nodes"],
                apply_long_horizon=options["apply_long_horizon"],
                horizon_length = options["horizon_length"],
                with_mode_validation = options["with_mode_validation"],
                with_noise=options["with_noise"],
                with_tree_visualization = options["with_tree_visualization"],
                
=======
                birrtstar_version=options["birrtstar_version"],
                informed_batch_size=options["informed_batch_size"],
                remove_redundant_nodes=options["remove_redundant_nodes"],
>>>>>>> 0a4b8d2c
            ).Plan(optimize)
    elif planner_config["type"] == "drrtstar":

        def planner(env):
            options = planner_config["options"]
            return dRRTstar(
                env,
                ptc=RuntimeTerminationCondition(runtime),
                # general_goal_sampling=options["general_goal_sampling"],
                informed_sampling=options["informed_sampling"],
                informed_sampling_version=options["informed_sampling_version"],
                distance_metric=options["distance_metric"],
                p_goal=options["p_goal"],
                p_stay=options["p_stay"],
                p_uniform=options["p_uniform"],
                shortcutting=options["shortcutting"],
                mode_sampling=options["mode_sampling"],
                locally_informed_sampling = options["locally_informed_sampling"],
                sample_batch_size_per_task = options["sample_batch_size_per_task"],
                transistion_batch_size_per_mode  = options["transistion_batch_size_per_mode"],
                expand_iter  = options["expand_iter"],
                # gaussian=options["gaussian"],
            ).Plan()
    elif planner_config["type"] == "fastdrrtstar":

        def planner(env):
            options = planner_config["options"]
            return fastdRRTstar(
                env,
                ptc=RuntimeTerminationCondition(runtime),
                # general_goal_sampling=options["general_goal_sampling"],
                informed_sampling=options["informed_sampling"],
                informed_sampling_version=options["informed_sampling_version"],
                distance_metric=options["distance_metric"],
                p_goal=options["p_goal"],
                p_stay=options["p_stay"],
                p_uniform=options["p_uniform"],
                shortcutting=options["shortcutting"],
                mode_sampling=options["mode_sampling"],
                locally_informed_sampling = options["locally_informed_sampling"],
                sample_batch_size_per_task = options["sample_batch_size_per_task"],
                transistion_batch_size_per_mode  = options["transistion_batch_size_per_mode"],
                expand_iter  = options["expand_iter"]
                # gaussian=options["gaussian"],
            ).Plan()
    elif planner_config["type"] == "aitstar":

        def planner(env):
            options = planner_config["options"]
            return AITstar(
                env,
                ptc=RuntimeTerminationCondition(runtime),
                init_mode_sampling_type = options["init_mode_sampling_type"],
                distance_metric=options["distance_function"],
                try_sampling_around_path=options["sample_near_path"],
                try_informed_sampling=options["informed_sampling"],
                try_informed_transitions=options["informed_transition_sampling"],
                init_uniform_batch_size = options["init_uniform_batch_size"],
                init_transition_batch_size = options["init_transition_batch_size"],
                uniform_batch_size=options["batch_size"],
                uniform_transition_batch_size=options["transition_batch_size"],
                informed_batch_size=options["informed_batch_size"],
                informed_transition_batch_size=options["informed_transition_batch_size" ],
                path_batch_size=options["path_batch_size"],
                locally_informed_sampling=options["locally_informed_sampling"],
                try_shortcutting=options["shortcutting"],
                try_direct_informed_sampling=options["direct_informed_sampling"],
                inlcude_lb_in_informed_sampling = options["inlcude_lb_in_informed_sampling"],
                remove_based_on_modes = options["remove_based_on_modes"],
                with_tree_visualization = options["with_tree_visualization"],
                apply_long_horizon=options["apply_long_horizon"],
                frontier_mode_sampling_probability = options["frontier_mode_sampling_probability"],
                horizon_length = options["horizon_length"],
                with_rewiring = options["with_rewiring"],
                with_mode_validation = options["with_mode_validation"],
                with_noise=options["with_noise"],

            ).Plan(optimize)
        
    elif planner_config["type"] == "eitstar":
        def planner(env):
            options = planner_config["options"]
            return EITstar(
                env,
                ptc=RuntimeTerminationCondition(runtime),
                init_mode_sampling_type = options["init_mode_sampling_type"],
                distance_metric=options["distance_function"],
                try_sampling_around_path=options["sample_near_path"],
                try_informed_sampling=options["informed_sampling"],
                try_informed_transitions=options["informed_transition_sampling"],
                init_uniform_batch_size = options["init_uniform_batch_size"],
                init_transition_batch_size = options["init_transition_batch_size"],
                uniform_batch_size=options["batch_size"],
                uniform_transition_batch_size=options["transition_batch_size"],
                informed_batch_size=options["informed_batch_size"],
                informed_transition_batch_size=options["informed_transition_batch_size" ],
                path_batch_size=options["path_batch_size"],
                locally_informed_sampling=options["locally_informed_sampling"],
                try_shortcutting=options["shortcutting"],
                try_direct_informed_sampling=options["direct_informed_sampling"],
                inlcude_lb_in_informed_sampling = options["inlcude_lb_in_informed_sampling"],
                remove_based_on_modes = options["remove_based_on_modes"],
                with_tree_visualization = options["with_tree_visualization"],
                apply_long_horizon=options["apply_long_horizon"],
                frontier_mode_sampling_probability = options["frontier_mode_sampling_probability"],
                horizon_length = options["horizon_length"],
                with_rewiring = options["with_rewiring"],
                with_mode_validation = options["with_mode_validation"],
                with_noise=options["with_noise"],
            ).Plan(optimize)


    else:
        raise ValueError(f"Planner type {planner_config['type']} not implemented")

    return name, planner


def setup_env(env_config):
    pass


class Tee:
    """Custom stream to write to both stdout and a file."""

    def __init__(self, file, print_to_file_and_stdout: bool):
        self.file = file
        self.print_to_file_and_stdout = print_to_file_and_stdout

        if self.print_to_file_and_stdout:
            self.stdout = sys.stdout

    def write(self, data):
        self.file.write(data)
        self.file.flush()  # Ensure immediate writing

        if self.print_to_file_and_stdout:
            self.stdout.write(data)
            self.stdout.flush()

    def flush(self):
        self.file.flush()

        if self.print_to_file_and_stdout:
            self.stdout.flush()


def run_experiment(
    env: BaseProblem,
    planners: List[Tuple[str, Callable[[BaseProblem], Tuple[Any, Dict]]]],
    config: Dict,
    experiment_folder: str,
):
    seed = config["seed"]

    all_experiment_data = {}
    for planner_name, _ in planners:
        all_experiment_data[planner_name] = []

    for run_id in range(config["num_runs"]):
        for planner_name, planner in planners:
            planner_folder = experiment_folder + f"{planner_name}/"
            os.makedirs(planner_folder, exist_ok=True)

            log_file = f"{planner_folder}run_{run_id}.log"

            with open(log_file, "w", buffering=1) as f:  # Line-buffered writing
                # Redirect stdout and stderr
                sys.stdout = Tee(f, True)
                sys.stderr = Tee(f, True)

                try:
                    print(f"Run #{run_id} for {planner_name}")
                    print(f"Seed {seed + run_id}")

                    np.random.seed(seed + run_id)
                    random.seed(seed + run_id)

                    env_copy = copy.deepcopy(env)
                    res = run_single_planner(env_copy, planner)

                    if isinstance(env, rai_env):
                        del env_copy.C

                    del planner
                    gc.collect()

                    planner_folder = experiment_folder + f"{planner_name}/"
                    if not os.path.isdir(planner_folder):
                        os.makedirs(planner_folder)

                    all_experiment_data[planner_name].append(res)

                    # export planner data
                    export_planner_data(planner_folder, run_id, res)
                except Exception as e:
                    print(f"Error in {planner_name} run {run_id}: {e}")
                    tb = traceback.format_exc()  # Get the full traceback
                    print(
                        f"Error in {planner_name} run {run_id}: {e}\nTraceback:\n{tb}"
                    )

                finally:
                    # Restore stdout and stderr
                    sys.stdout = sys.__stdout__
                    sys.stderr = sys.__stderr__

    return all_experiment_data


def run_planner_process(
    run_id: int,
    planner_name: str,
    planner: Callable[[BaseProblem], Tuple[Any, Dict]],
    seed: int,
    env: BaseProblem,
    experiment_folder: str,
    results: List,  # Changed from Queue to List
    semaphore,
    print_to_file_and_stdout: bool = False,
):
    try:
        semaphore.acquire()
        planner_folder = experiment_folder + f"{planner_name}/"
        os.makedirs(planner_folder, exist_ok=True)

        log_file = f"{planner_folder}run_{run_id}.log"

        with open(log_file, "w", buffering=1) as f:
            sys.stdout = Tee(f, print_to_file_and_stdout)
            sys.stderr = Tee(f, print_to_file_and_stdout)

            try:
                np.random.seed(seed + run_id)
                random.seed(seed + run_id)

                res = run_single_planner(env, planner)

                if isinstance(env, rai_env):
                    del env.C
                del planner
                gc.collect()

                planner_folder = experiment_folder + f"{planner_name}/"
                os.makedirs(planner_folder, exist_ok=True)

                export_planner_data(planner_folder, run_id, res)
                results.append((planner_name, res))

            except Exception as e:
                print(f"Error in {planner_name} run {run_id}: {e}")
                results.append((planner_name, None))

            finally:
                sys.stdout = sys.__stdout__
                sys.stderr = sys.__stderr__
                sys.stdout.flush()
                sys.stderr.flush()

    finally:
        semaphore.release()
        print(f"DONE {planner_name} {run_id}")


def run_experiment_in_parallel(
    env: BaseProblem,
    planners,
    config: Dict,
    experiment_folder: str,
    max_parallel: int = 4,
):
    """Runs experiments in parallel with a fixed number of processes."""
    all_experiment_data = {planner_name: [] for planner_name, _ in planners}
    seed = config["seed"]

    # Use Manager instead of Queue for better cleanup
    with multiprocessing.Manager() as manager:
        results = manager.list()
        semaphore = manager.Semaphore(max_parallel)
        processes = []

        try:
            # Launch separate processes
            for run_id in range(config["num_runs"]):
                for planner_name, planner in planners:
                    env_copy = copy.deepcopy(env)
                    p = multiprocessing.Process(
                        target=run_planner_process,
                        args=(
                            run_id,
                            planner_name,
                            planner,
                            seed,
                            env_copy,
                            experiment_folder,
                            results,  # Use manager.list instead of Queue
                            semaphore,
                        ),
                    )
                    p.daemon = True  # Make processes daemon
                    p.start()
                    processes.append(p)

            # Wait for processes with timeout
            for p in processes:
                p.join()  # Add timeout to join

            # Collect results
            for planner_name, res in results:
                if res is not None:
                    all_experiment_data[planner_name].append(res)

        except KeyboardInterrupt:
            print("\nCaught KeyboardInterrupt, terminating processes...")
            for p in processes:
                if p.is_alive():
                    p.terminate()
                    try:
                        p.join(timeout=0.1)
                    except TimeoutError:
                        pass

        finally:
            # Force terminate any remaining processes
            for p in processes:
                if p.is_alive():
                    try:
                        p.terminate()
                        p.join(timeout=0.1)
                    except (TimeoutError, Exception):
                        pass

    return all_experiment_data


def main():
    parser = argparse.ArgumentParser(description="")
    parser.add_argument("filepath", nargs="?", default="default", help="filepath")
    parser.add_argument(
        "--parallel_execution",
        action="store_true",
        help="Run the experiments in parallel. (default: False)",
    )
    parser.add_argument(
        "--display_result",
        action="store_true",
        help="Display the resulting plots at the end. (default: False)",
    )
    parser.add_argument(
        "--num_processes",
        type=int,
        default=2,
        help="Number of processes to run in parallel. (default: 2)",
    )

    args = parser.parse_args()
    config = load_experiment_config(args.filepath)

    # env = config["environment"]

    # make sure that the environment is initializaed correctly
    np.random.seed(config["seed"])
    random.seed(config["seed"])

    env = get_env_by_name(config["environment"])
    env.cost_reduction = config["cost_reduction"]
    env.cost_metric = config["per_agent_cost"]

    if False:
        env.show()

    planners = []
    for planner_config in config["planners"]:
        planners.append(
            setup_planner(
                planner_config, config["max_planning_time"], config["optimize"]
            )
        )

    timestamp = datetime.datetime.now().strftime("%Y%m%d_%H%M%S")

    # convention: alsways use "/" as trailing character
    try: 
        experiment_folder = f"/media/tirza/tirza/MasterThesis/out/{timestamp}_{config['experiment_name']}_{config['environment']}/"
        if not os.path.isdir(experiment_folder):
            os.makedirs(experiment_folder)
    except Exception:
        experiment_folder = (
            f"./out/{timestamp}_{config['experiment_name']}_{config['environment']}/"
        )

    if not os.path.isdir(experiment_folder):
        os.makedirs(experiment_folder)

    export_config(experiment_folder, config)

    if args.parallel_execution:
        all_experiment_data = run_experiment_in_parallel(
            env, planners, config, experiment_folder, max_parallel=args.num_processes
        )
    else:
        all_experiment_data = run_experiment(env, planners, config, experiment_folder)

    if args.display_result:
        make_cost_plots(all_experiment_data, config)
        plt.show()
    
        

    



if __name__ == "__main__":
    main()<|MERGE_RESOLUTION|>--- conflicted
+++ resolved
@@ -83,6 +83,7 @@
     planner_default_config_paths["aitstar"] = "configs/defaults/aitstar.json"
     planner_default_config_paths["eitstar"] = "configs/defaults/eitstar.json"
 
+
     for planner_type, default_config_path in planner_default_config_paths.items():
         with open(default_config_path) as f:
             planner_default_configs[planner_type] = json.load(f)
@@ -181,16 +182,6 @@
                 locally_informed_sampling=options["locally_informed_sampling"],
                 try_shortcutting=options["shortcutting"],
                 try_direct_informed_sampling=options["direct_informed_sampling"],
-<<<<<<< HEAD
-                inlcude_lb_in_informed_sampling = options["inlcude_lb_in_informed_sampling"],
-                init_mode_sampling_type = options["init_mode_sampling_type"],
-                frontier_mode_sampling_probability = options["frontier_mode_sampling_probability"],
-                init_uniform_batch_size = options["init_uniform_batch_size"],
-                init_transition_batch_size = options["init_transition_batch_size"],
-                with_mode_validation = options["with_mode_validation"],
-                with_noise=options["with_noise"],
-
-=======
                 # Corrected spelling here as well:
                 inlcude_lb_in_informed_sampling=options[
                     "inlcude_lb_in_informed_sampling"
@@ -200,7 +191,6 @@
             return CompositePRM(env, config=prm_config).plan(
                 ptc=RuntimeTerminationCondition(runtime),
                 optimize=optimize,
->>>>>>> 0a4b8d2c
             )
     elif planner_config["type"] == "rrtstar":
 
@@ -221,16 +211,12 @@
                 locally_informed_sampling=options["locally_informed_sampling"],
                 informed_batch_size=options["informed_batch_size"],
                 sample_near_path=options["sample_near_path"],
-<<<<<<< HEAD
                 remove_redundant_nodes = options["remove_redundant_nodes"],
                 apply_long_horizon=options["apply_long_horizon"],
                 horizon_length = options["horizon_length"],
                 with_mode_validation = options["with_mode_validation"],
                 with_noise=options["with_noise"],
                 with_tree_visualization = options["with_tree_visualization"],
-=======
-                remove_redundant_nodes=options["remove_redundant_nodes"],
->>>>>>> 0a4b8d2c
             ).Plan(optimize)
     elif planner_config["type"] == "birrtstar":
 
@@ -251,7 +237,6 @@
                 locally_informed_sampling=options["locally_informed_sampling"],
                 sample_near_path=options["sample_near_path"],
                 transition_nodes=options["transition_nodes"],
-<<<<<<< HEAD
                 birrtstar_version=options["birrtstar_version"], 
                 informed_batch_size = options["informed_batch_size"],
                 remove_redundant_nodes = options["remove_redundant_nodes"],
@@ -261,11 +246,6 @@
                 with_noise=options["with_noise"],
                 with_tree_visualization = options["with_tree_visualization"],
                 
-=======
-                birrtstar_version=options["birrtstar_version"],
-                informed_batch_size=options["informed_batch_size"],
-                remove_redundant_nodes=options["remove_redundant_nodes"],
->>>>>>> 0a4b8d2c
             ).Plan(optimize)
     elif planner_config["type"] == "drrtstar":
 
