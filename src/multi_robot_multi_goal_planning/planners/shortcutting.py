--- conflicted
+++ resolved
@@ -95,12 +95,6 @@
     seed:int = None,
 
 ):
-<<<<<<< HEAD
-    if seed is not None:
-        np.random.seed(seed)
-        random.seed(seed)
-    
-=======
     """
     Shortcutting the composite path one robot at a time, but allowing shortcutting over the modes as well if the
     robot we are shortcutting is not active.
@@ -108,7 +102,6 @@
     Works by randomly sampling indices, then randomly choosing a robot, and then checking if the direct interpolation is
     collision free.
     """
->>>>>>> 59b93268
     non_redundant_path = remove_interpolated_nodes(path)
     new_path = interpolate_path(non_redundant_path, 0.1)
 
