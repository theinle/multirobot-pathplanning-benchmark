--- conflicted
+++ resolved
@@ -30,10 +30,9 @@
 from multi_robot_multi_goal_planning.planners.termination_conditions import (
     PlannerTerminationCondition,
 )
-<<<<<<< HEAD
-from multi_robot_multi_goal_planning.planners.sampling_phs import (
-    sample_phs_with_given_matrices, compute_PHS_matrices
-)
+
+from multi_robot_multi_goal_planning.planners.sampling_informed import Informed
+
 def save_data(data:dict, tree:bool= False):
         import os
         import pickle
@@ -57,11 +56,6 @@
         filename = os.path.join(dir, f"{next_file_number:04d}.pkl")
         with open(filename, 'wb') as file:
             pickle.dump(data, file, protocol=pickle.HIGHEST_PROTOCOL)
-=======
-
-from multi_robot_multi_goal_planning.planners.sampling_informed import Informed
-
->>>>>>> d21b330e
 
 class Operation:
     """Represents an operation instance responsible for managing variables related to path planning and cost optimization. """
@@ -556,7 +550,6 @@
             float: Value of right-hand side (= cost)
         """
         pass  
-<<<<<<< HEAD
 
 # class InformedVersion0(Informed):
 
@@ -656,11 +649,8 @@
 #             return True
 #         return False
 
-class InformedVersion0(Informed):
-
-=======
 class InformedVersion0(BaseInformed):
->>>>>>> d21b330e
+
     """
     Locally informed sampling for each robot separately (start and goal config are equal to home pose and task).
     Upper bound cost is determined by cost of one robot.
@@ -723,7 +713,6 @@
 
     def get_ub_of_informed_set(self, r_idx:int, path:List[State]) -> bool:
         #need to calculate the cost only cnsidering one agent (euclidean distance)
-<<<<<<< HEAD
         path_segment_costs = self.batch_config_cost_per_robot(path[:-1], path[1:], r_idx)
         if self.rnd_idx == []:
             if len(self.active_robots_idx) == 1:
@@ -770,34 +759,7 @@
             return True
         return False
 
-class InformedVersion1(Informed):
-=======
-        n1 = NpConfiguration.from_numpy(path_nodes[0].state.q.state()[r_indices])
-        cost = 0
-        if self.mode_task_ids_home_poses[r_idx] == [-1]:
-            start_cost = 0
-            self.start[r_idx] = n1
-        for node in path_nodes[1:]:
-            n2 = NpConfiguration.from_numpy(node.state.q.state()[r_indices])
-            cost += self.cost_fct(n1, n2)
-            #need to work with task IDs as same mode can have different configs
-            if node.transition and node.state.mode.task_ids == self.mode_task_ids_home_poses[r_idx]:
-                start_cost = cost
-                self.start[r_idx] = n2
-            if node.transition and node.state.mode.task_ids == self.mode_task_ids_task[r_idx]:
-                goal_cost = cost
-                self.goal[r_idx] = n2
-                break 
-            n1 = n2
-        norm, self.C[r_idx] = self.rotation_to_world_frame(self.start[r_idx], self.goal[r_idx], self.n[r_idx])
-
-        if norm is None:
-            return
-        self.cmin[r_idx]  = norm-2*self.env.collision_tolerance
-        self.center[r_idx] = (self.goal[r_idx].state() + self.start[r_idx].state())/2
-        return goal_cost-start_cost    
 class InformedVersion1(BaseInformed):
->>>>>>> d21b330e
     """
     Locally informed sampling considering active task.
     Upper bound cost is determined by actual cost from start(home_pose) to end(active_task).
@@ -814,7 +776,6 @@
             idx = self.active_robots_idx[0]
         else:
             idx = random.choice(self.active_robots_idx)
-<<<<<<< HEAD
         
         self.chosen_active_robot = idx
 
@@ -829,59 +790,7 @@
             path_segment_costs = self.env.batch_config_cost(path[:-1], path[1:])
             self.cmax[r_idx] = sum(path_segment_costs[self.start_ind[idx]:self.end_ind[idx]])
             return True                  
-class InformedVersion2(Informed):
-=======
-
-        mode_task_ids_home_pose = self.mode_task_ids_home_poses[idx]
-        mode_task_ids_task = self.mode_task_ids_task[idx]
-
-        if mode_task_ids_home_pose == [-1]:
-            self.start = path_nodes[0]
-
-        for node in path_nodes:
-            if node.transition and node.state.mode.task_ids == mode_task_ids_home_pose:
-                self.start = node
-            if node.transition and node.state.mode.task_ids == mode_task_ids_task:
-                self.goal = node
-                break 
-        lb_goal = self.cost_fct(self.goal.state.q, path_nodes[-1].state.q)
-        lb_start = self.cost_fct( path_nodes[0].state.q, self.start.state.q)
-        norm, self.C = self.rotation_to_world_frame(self.start.state.q, self.goal.state.q, self.n)
-        self.cmin = norm-2*self.env.collision_tolerance
-        self.center = (self.goal.state.q.state() + self.start.state.q.state())/2
-        return path_nodes[-1].cost - lb_goal - lb_start
-    
-    def initialize(self, mode:Mode, next_ids:List[int])-> None: 
-        """ 
-        Initializes dimensions of each robot
-
-        Args: 
-            mode (Mode): Current active mode used to determine active tasks. 
-            next_ids (List[int]): List containing next task IDs 
-
-        Returns: 
-            None: This method does not return any value. """
-        active_robots = self.env.get_active_task(mode, next_ids).robots 
-        for robot in self.env.robots:
-            if robot in active_robots:
-                self.active_robots_idx.append(self.env.robots.index(robot))
-        self.n = sum(self.env.robot_dims.values())
-
-    def cholesky_decomposition(self, path_nodes:List[Node]) -> NDArray:
-        """ 
-        Computes cholesky decomposition of hyperellipsoid matrix
-
-        Args: 
-            path_nodes (List[Node]): Path consisting of nodes used to compute right-hand side of informed set description.
-
-        Returns: 
-            NDArray: Cholesky decomposition (=diagonal matrix) if conditions are met, otherwise it returns None. """
-        cmax = self.get_right_side_of_eq( path_nodes)
-        r1 = cmax / 2
-        r2 = np.sqrt(cmax**2 - self.cmin**2) / 2
-        return np.diag(np.concatenate([np.repeat(r1, 1), np.repeat(r2, self.n - 1)]))   
 class InformedVersion2(BaseInformed):
->>>>>>> d21b330e
     """
     Locally informed sampling for each agent separately (start and goal config are equal to home pose and task).
     Upper bound cost is determined by actual cost from start(home_pose) to end(active_task).
@@ -890,7 +799,6 @@
     def __init__(self, env, p_goal):
         super().__init__(env, p_goal)
     
-<<<<<<< HEAD
     def is_lb_cost_smaller(self, path:List[State], q:Configuration) -> float:
         if len(self.active_robots_idx) == 1:
             idx = self.active_robots_idx[0]
@@ -922,32 +830,7 @@
             self.cmax[r_idx] = sum(path_segment_costs[self.start_ind[r_idx]:self.end_ind[r_idx]])
             return True
         return False    
-class InformedVersion3(Informed):
-=======
-    def get_right_side_of_eq(self, r_indices:List[int], r_idx:int, path_nodes:List[Node]):
-        if self.mode_task_ids_home_poses[r_idx] == [-1]:
-            start_node = path_nodes[0]
-            self.start[r_idx] = NpConfiguration.from_numpy(start_node.state.q.state()[r_indices])
-        for node in path_nodes[1:]:
-            #need to work with task IDs as same mode can have different configs
-            if node.transition and node.state.mode.task_ids == self.mode_task_ids_home_poses[r_idx]:
-                start_node = node
-                self.start[r_idx] = NpConfiguration.from_numpy(node.state.q.state()[r_indices])
-            if node.transition and node.state.mode.task_ids == self.mode_task_ids_task[r_idx]:
-                goal_node = node
-                self.goal[r_idx] = NpConfiguration.from_numpy(node.state.q.state()[r_indices])
-                break 
-
-        lb_goal = self.cost_fct(goal_node.state.q, path_nodes[-1].state.q)
-        lb_start = self.cost_fct( path_nodes[0].state.q, start_node.state.q)
-        norm, self.C[r_idx] = self.rotation_to_world_frame(self.start[r_idx], self.goal[r_idx], self.n[r_idx])
-        if norm is None:
-            return
-        self.cmin[r_idx]  = norm-2*self.env.collision_tolerance
-        self.center[r_idx] = (self.goal[r_idx].state() + self.start[r_idx].state())/2
-        return path_nodes[-1].cost - lb_goal - lb_start    
 class InformedVersion3(BaseInformed):
->>>>>>> d21b330e
     """
     Locally informed sampling considering active task.
     Upper bound cost is determined by actual cost from radnom point i to j between start(home_pose) end(active_task).
@@ -964,7 +847,6 @@
         else:
             idx = random.choice(self.active_robots_idx)
         
-<<<<<<< HEAD
         self.chosen_active_robot = idx
         self.idx1[r_idx], self.idx2[r_idx] = None, None
 
@@ -996,11 +878,7 @@
             self.cmax[r_idx] = sum(path_segment_costs[self.idx1[r_idx]:self.idx2[r_idx]])
             return True
         return False   
-class InformedVersion4(Informed):
-=======
-        return path_nodes[idx2].cost - path_nodes[idx1].cost - lb_goal - lb_start   
 class InformedVersion4(BaseInformed):
->>>>>>> d21b330e
     """
     Globally informed sampling for each agent separately (randomly select start and end config on whole path).
     Upper bound cost is determined by subtracting a lower bound from the path cost.
@@ -1009,7 +887,6 @@
     def __init__(self, env, p_goal):
         super().__init__(env, p_goal)
     
-<<<<<<< HEAD
     def get_ub_of_informed_set(self, r_idx:int, path:List[State]) -> bool:
         #need to calculate the cost only cnsidering one agent (euclidean distance)
         if len(self.active_robots_idx) == 1:
@@ -1048,31 +925,7 @@
             self.cmax[r_idx] = sum(path_segment_costs[self.idx1[r_idx]:self.idx2[r_idx]])
             return True
         return False 
-class InformedVersion5(Informed):
-=======
-    def get_right_side_of_eq(self, r_indices:List[int], r_idx:int, path_nodes:List[Node]):
-        while True:
-            idx1 = np.random.randint(0, len(path_nodes))
-            idx2 = np.random.randint(0, len(path_nodes))
-            if idx2 < idx1:
-                idx1, idx2 = idx2, idx1
-            if idx2 -idx1 > 2:
-                break
-        goal = path_nodes[idx2]
-        start = path_nodes[idx1]
-        self.start[r_idx] = NpConfiguration.from_numpy(start.state.q.state()[r_indices])
-        self.goal[r_idx] = NpConfiguration.from_numpy(goal.state.q.state()[r_indices])
-
-        lb_goal = self.cost_fct(goal.state.q, path_nodes[-1].state.q)
-        lb_start = self.cost_fct( path_nodes[0].state.q, start.state.q)
-        norm, self.C[r_idx] = self.rotation_to_world_frame(self.start[r_idx], self.goal[r_idx], self.n[r_idx])
-        if norm is None:
-            return
-        self.cmin[r_idx]  = norm-2*self.env.collision_tolerance
-        self.center[r_idx] = (self.goal[r_idx].state() + self.start[r_idx].state())/2
-        return path_nodes[-1].cost - lb_goal - lb_start
 class InformedVersion5(BaseInformed):
->>>>>>> d21b330e
     """
     Globally informed sampling for each agent separately (start and goal config are equal to home pose and task).
     Upper bound cost is determined by the path cost between start and goal node.
@@ -1081,7 +934,6 @@
     def __init__(self, env, p_goal):
         super().__init__(env, p_goal)
     
-<<<<<<< HEAD
     def is_lb_cost_smaller(self, path:List[State], q:Configuration) -> float:
 
         start_min = min(self.start_ind.values())
@@ -1137,724 +989,6 @@
             self.cmax[r_idx] = sum(path_segment_costs[self.idx1[r_idx]:self.idx2[r_idx]])
             return True
         return False 
-class InformedVersion6():
-    """Locally and globally informed sampling"""
-    def __init__(self, 
-                 env: BaseProblem, 
-                 modes: List[Mode], 
-                 locally_informed_sampling: bool):
-        self.env = env
-        self.modes = modes
-        self.conf_type = type(self.env.get_start_pos())
-        self.locally_informed_sampling = locally_informed_sampling
-
-
-    def sample_mode(self,
-        mode_sampling_type: str = "uniform_reached"
-    ) -> Mode:
-        """
-        Selects a mode based on the specified sampling strategy.
-
-        Args:
-            mode_sampling_type (str): Mode sampling strategy to use.
-
-        Returns:
-            Mode: Sampled mode according to the specified strategy.
-        """
-
-        if mode_sampling_type == "uniform_reached":
-            m_rnd = random.choice(self.modes)
-        return m_rnd
-    
-    def can_improve(self, 
-        rnd_state: State, path: List[State], start_index:int, end_index:int, path_segment_costs:NDArray
-    ) -> bool:
-        """
-        Determines if a segment of the path can be improved by comparing its cost to a lower-bound estimate.
-
-        Args:
-            rnd_state (State): Reference state used for computing lower-bound costs.
-            path (List[State]): Sequence of states representing current path.
-            start_index (int): Index marking the start of the segment to evaluate.
-            end_index (int): Index marking the end of the segment to evaluate.
-            path_segment_costs (NDArray):Costs associated with each segment between consecutive states in the path.
-
-        Returns:
-            bool: True if the segment's actual cost exceeds lower-bound estimate (indicating potential improvement); otherwise, False.
-        """
-
-        # path_segment_costs = env.batch_config_cost(path[:-1], path[1:])
-
-        # compute the local cost
-        path_cost_from_start_to_index = np.sum(path_segment_costs[:start_index])
-        path_cost_from_goal_to_index = np.sum(path_segment_costs[end_index:])
-        path_cost = np.sum(path_segment_costs)
-
-        if start_index == 0:
-            assert path_cost_from_start_to_index == 0
-        if end_index == len(path) - 1:
-            assert path_cost_from_goal_to_index == 0
-
-        path_cost_from_index_to_index = (
-            path_cost - path_cost_from_goal_to_index - path_cost_from_start_to_index
-        )
-
-        # print(path_cost_from_index_to_index)
-
-        lb_cost_from_start_index_to_state = self.env.config_cost(
-            rnd_state.q, path[start_index].q
-        )
-        # if path[start_index].mode != rnd_state.mode:
-        #     start_state = path[start_index]
-        #     lb_cost_from_start_to_state = lb_cost_from_start(rnd_state)
-        #     lb_cost_from_start_to_index = lb_cost_from_start(start_state)
-
-        #     lb_cost_from_start_index_to_state = max(
-        #         (lb_cost_from_start_to_state - lb_cost_from_start_to_index),
-        #         lb_cost_from_start_index_to_state,
-        #     )
-
-        lb_cost_from_state_to_end_index = self.env.config_cost(
-            rnd_state.q, path[end_index].q
-        )
-        # if path[end_index].mode != rnd_state.mode:
-        #     goal_state = path[end_index]
-        #     lb_cost_from_goal_to_state = lb_cost_from_goal(rnd_state)
-        #     lb_cost_from_goal_to_index = lb_cost_from_goal(goal_state)
-
-        #     lb_cost_from_state_to_end_index = max(
-        #         (lb_cost_from_goal_to_state - lb_cost_from_goal_to_index),
-        #         lb_cost_from_state_to_end_index,
-        #     )
-
-        # print("can_imrpove")
-
-        # print("start", lb_cost_from_start_index_to_state)
-        # print("end", lb_cost_from_state_to_end_index)
-
-        # print('start index', start_index)
-        # print('end_index', end_index)
-
-        # assert(lb_cost_from_start_index_to_state >= 0)
-        # assert(lb_cost_from_state_to_end_index >= 0)
-
-        # print("segment cost", path_cost_from_index_to_index)
-        # print(
-        #     "lb cost",
-        #     lb_cost_from_start_index_to_state + lb_cost_from_state_to_end_index,
-        # )
-        # focal_points = np.array(
-        #         [path[start_index].q.state(), path[end_index].q.state()], dtype=np.float64
-        #     )
-        # c = sum(self.env.batch_config_cost(rnd_state.q, focal_points))
-        # if current_cost != path_cost_from_index_to_index:
-        #     print("")
-        # if c != lb_cost_from_start_index_to_state + lb_cost_from_state_to_end_index:
-        #     print("")
-
-        if (
-            path_cost_from_index_to_index
-            > lb_cost_from_start_index_to_state + lb_cost_from_state_to_end_index
-        ):
-            return True
-
-        return False
-
-    def get_inbetween_modes(self, start_mode, end_mode):
-        """
-        Find all possible paths from start_mode to end_mode.
-
-        Args:
-            start_mode: The starting mode object
-            end_mode: The ending mode object
-
-        Returns:
-            A list of lists, where each inner list represents a valid path
-            from start_mode to end_mode (inclusive of both).
-        """
-        # Store all found paths
-        open_paths = [[start_mode]]
-
-        in_between_modes = set()
-        in_between_modes.add(start_mode)
-        in_between_modes.add(end_mode)
-
-        while open_paths:
-            p = open_paths.pop()
-            last_mode = p[-1]
-
-            if last_mode == end_mode:
-                for m in p:
-                    in_between_modes.add(m)
-                continue
-
-            if last_mode.next_modes:
-                for mode in last_mode.next_modes:
-                    new_path = p.copy()
-                    new_path.append(mode)
-                    open_paths.append(new_path)
-
-        return list(in_between_modes)
-
-    def generate_informed_samples(self,
-        batch_size:int,
-        path:List[State],
-        mode:Mode,
-        max_attempts_per_sample:int =200,
-        locally_informed_sampling:bool =True,
-        try_direct_sampling:bool =True,
-    ) -> Configuration:
-        """ 
-        Samples configuration from informed set for given mode.
-
-        Args: 
-            batch_size (int): Number of samples to generate in a batch.
-            path (List[State]): Current path used to guide the informed sampling.
-            mode (Mode): Current operational mode.
-            max_attempts_per_sample (int, optional): Maximum number of attempts per sample.
-            locally_informed_sampling (bool, optional): If True, applies locally informed sampling; otherwise globally.
-            try_direct_sampling (bool, optional): If True, attempts direct sampling from the informed set.
-
-        Returns: 
-            Configuration: Configuration within the informed set that satisfies the specified limits for the robots. 
-        """
-        # path = mrmgp.shortcutting.remove_interpolated_nodes(path)
-        # path = mrmgp.joint_prm_planner.interpolate_path(path)
-        path_segment_costs = self.env.batch_config_cost(path[:-1], path[1:])
-        
-        in_between_mode_cache = {}
-
-        num_attempts = 0
-        while True:
-            if num_attempts > batch_size:
-                break
-
-            num_attempts += 1
-            # print(len(new_samples))
-            # sample mode
-            if locally_informed_sampling:
-                for _ in range(500):
-                    start_ind = random.randint(0, len(path) - 1)
-                    end_ind = random.randint(0, len(path) - 1)
-
-                    if end_ind - start_ind > 2:
-                        # if end_ind - start_ind > 2 and end_ind - start_ind < 50:
-                        current_cost = sum(path_segment_costs[start_ind:end_ind])
-                        lb_cost = self.env.config_cost(path[start_ind].q, path[end_ind].q)
-
-                        if lb_cost < current_cost:
-                            break
-
-                if (
-                    path[start_ind].mode,
-                    path[end_ind].mode,
-                ) not in in_between_mode_cache:
-                    in_between_modes = self.get_inbetween_modes(
-                        path[start_ind].mode, path[end_ind].mode
-                    )
-                    in_between_mode_cache[
-                        (path[start_ind].mode, path[end_ind].mode)
-                    ] = in_between_modes
-
-                m = random.choice(
-                    in_between_mode_cache[(path[start_ind].mode, path[end_ind].mode)]
-                )
-
-                # k = random.randint(start_ind, end_ind)
-                # m = path[k].mode
-                # k = random.randint(start_ind, end_ind)
-                # m = path[k].mode
-            else:
-                start_ind = 0
-                end_ind = len(path) - 1
-                m = self.sample_mode("uniform_reached")
-            if mode != m:
-                continue
-
-            # print(m)
-
-            current_cost = sum(path_segment_costs[start_ind:end_ind])
-
-            # tmp = 0
-            # for i in range(start_ind, end_ind):
-            #     tmp += env.config_cost(path[i].q, path[i+1].q)
-
-            # print(current_cost, tmp)
-
-            # plt.figure()
-            # samples = []
-            # for _ in range(500):
-            #     sample = samplePHS(np.array([-1, 1, 0]), np.array([1, -1, 0]), 3)
-            #     # sample = samplePHS(np.array([[-1], [0]]), np.array([[1], [0]]), 3)
-            #     samples.append(sample[:2])
-            #     print("sample", sample)
-
-            # plt.scatter([a[0] for a in samples], [a[1] for a in samples])
-            # plt.show()
-
-            focal_points = np.array(
-                [path[start_ind].q.state(), path[end_ind].q.state()], dtype=np.float64
-            )
-
-            precomputed_phs_matrices = {}
-            precomputed_robot_cost_bounds = {}
-
-            obv_inv_attempts = 0
-            sample_in_collision = 0
-
-            num_samples_at_a_time = 10
-
-            per_robot_index_diff = {}
-
-            for k in range(max_attempts_per_sample // num_samples_at_a_time):
-                had_to_be_clipped = False
-                if not try_direct_sampling or self.env.cost_metric != "euclidean":
-                    # completely random sample configuration from the (valid) domain robot by robot
-                    q = self.env.sample_config_uniform_in_limits()
-                else:
-                    # sample by sampling each agent separately
-                    q = []
-                    for i in range(len(self.env.robots)):
-                        r = self.env.robots[i]
-                        lims = self.env.limits[:, self.env.robot_idx[r]]
-                        if lims[0, 0] < lims[1, 0]:
-                            if i not in precomputed_robot_cost_bounds:
-                                if self.env.cost_reduction == "sum":
-                                    precomputed_robot_cost_bounds[i] = (
-                                        current_cost
-                                        - sum(
-                                            [
-                                                np.linalg.norm(
-                                                    path[start_ind].q[j]
-                                                    - path[end_ind].q[j]
-                                                )
-                                                for j in range(len(self.env.robots))
-                                                if j != i
-                                            ]
-                                        )
-                                    )
-                                else:
-                                    precomputed_robot_cost_bounds[i] = current_cost
-                            
-                            if i not in per_robot_index_diff:
-                                per_robot_index_diff[i] = (
-                                    np.linalg.norm(
-                                        path[start_ind].q[i] - path[end_ind].q[i]
-                                    )
-                                )
-
-                            if (per_robot_index_diff[i] < 1e-3 or per_robot_index_diff[i] > precomputed_robot_cost_bounds[i]):
-                                qr = (
-                                    np.random.uniform(size=(num_samples_at_a_time, self.env.robot_dims[r]), low=lims[0, :], high = lims[1, :]).T
-                                )
-                            else:
-                                # print("cost", current_cost)
-                                # print("robot cst", c_robot_bound)
-                                # print(
-                                #     np.linalg.norm(
-                                #         path[start_ind].q[i] - path[end_ind].q[i]
-                                #     )
-                                # )
-
-                                if i not in precomputed_phs_matrices:
-                                    precomputed_phs_matrices[i] = compute_PHS_matrices(
-                                        path[start_ind].q[i],
-                                        path[end_ind].q[i],
-                                        precomputed_robot_cost_bounds[i],
-                                    )
-
-                                qr = sample_phs_with_given_matrices(
-                                    *precomputed_phs_matrices[i], n=num_samples_at_a_time
-                                )
-                                # plt.figure()
-                                # samples = []
-                                # for _ in range(500):
-                                #     sample = self.sample_phs_with_given_matrices(
-                                #         *precomputed_phs_matrices[i]
-                                #     )
-                                #     # sample = samplePHS(np.array([[-1], [0]]), np.array([[1], [0]]), 3)
-                                #     samples.append(sample[:2])
-                                #     print("sample", sample)
-
-                                # plt.scatter(
-                                #     [a[0] for a in samples], [a[1] for a in samples]
-                                # )
-                                # plt.show()
-
-                                # qr = samplePHS(path[start_ind].q[i], path[end_ind].q[i], c_robot_bound)
-                                # qr = rejection_sample_from_ellipsoid(
-                                #     path[start_ind].q[i], path[end_ind].q[i], c_robot_bound
-                                # )
-
-                                # if np.linalg.norm(path[start_ind].q[i] - qr) + np.linalg.norm(path[end_ind].q[i] - qr) > c_robot_bound:
-                                #     print("AAAAAAAAA")
-                                #     print(np.linalg.norm(path[start_ind].q[i] - qr) + np.linalg.norm(path[end_ind].q[i] - qr), c_robot_bound)
-
-                        q.append(qr)
-
-                if isinstance(q, list):
-                    conf_type = type(self.env.get_start_pos())
-
-                    qs = []
-                    for i in range(num_samples_at_a_time):
-                        q_config = []
-                        for j in range(len(self.env.robots)):
-                            q_config.append(q[j][:, i])
-
-                        qnp = np.concatenate(q_config)
-                        qs.append(conf_type(qnp, self.env.start_pos.array_slice))
-                else:
-                    qs = [q]
-
-                for q in qs:
-                    if not isinstance(q, Configuration):
-                        # q = conf_type.from_list(q)
-                        qnp = np.concatenate(q)
-                        if np.any((qnp < self.env.limits[0, :]) | (qnp > self.env.limits[1, :])):
-                            continue
-                        q = conf_type(qnp, self.env.start_pos.array_slice)
-
-                    if sum(self.env.batch_config_cost(q, focal_points)) > current_cost:
-                        # print(path[start_ind].mode, path[end_ind].mode, m)
-                        # print(
-                        #     current_cost,
-                        #     env.config_cost(path[start_ind].q, q)
-                        #     + env.config_cost(path[end_ind].q, q),
-                        # )
-                        # if can_improve(State(q, m), path, start_ind, end_ind):
-                        #     assert False
-
-                        obv_inv_attempts += 1
-
-                        continue
-
-                    # if can_improve(State(q, m), path, 0, len(path)-1):
-                    # if can_improve(State(q, m), path, start_ind, end_ind):
-                    # if not env.is_collision_free(q, m):
-                    #     sample_in_collision += 1
-                    #     continue
-
-                    if self.can_improve(
-                        State(q, m), path, start_ind, end_ind, path_segment_costs
-                    ) and self.env.is_collision_free(q, m):
-                        return q
-
-
-                # if sum(self.env.batch_config_cost(q, focal_points)) > current_cost:
-                #     # print(path[start_ind].mode, path[end_ind].mode, m)
-                #     # print(
-                #     #     current_cost,
-                #     #     env.config_cost(path[start_ind].q, q)
-                #     #     + env.config_cost(path[end_ind].q, q),
-                #     # )
-                #     # if can_improve(State(q, m), path, start_ind, end_ind):
-                #     #     assert False
-
-                #     obv_inv_attempts += 1
-
-                #     continue
-
-                # # if can_improve(State(q, m), path, 0, len(path)-1):
-                # # if can_improve(State(q, m), path, start_ind, end_ind):
-                # if not self.env.is_collision_free(q, m):
-                #     sample_in_collision += 1
-                #     continue
-
-                # if self.can_improve(
-                #     State(q, m), path, start_ind, end_ind, path_segment_costs
-                # ):
-                #     # if env.is_collision_free(q, m) and can_improve(State(q, m), path, 0, len(path)-1):
-                #     if m == mode:
-                #         return q
-                #     break
-
-            # print("inv attempt", obv_inv_attempts)
-            # print("coll", sample_in_collision)
-
-        # print(len(new_samples) / num_attempts)
-
-        # fig = plt.figure()
-        # ax = fig.add_subplot(projection='3d')
-        # ax.scatter([a.q[0][0] for a in new_samples], [a.q[0][1] for a in new_samples], [a.q[0][2] for a in new_samples])
-        # ax.scatter([a.q[1][0] for a in new_samples], [a.q[1][1] for a in new_samples], [a.q[1][2] for a in new_samples])
-        # plt.show()
-
-        # fig = plt.figure()
-        # ax = fig.add_subplot()
-        # ax.scatter([a.q[0][0] for a in new_samples], [a.q[0][1] for a in new_samples])
-        # ax.scatter([a.q[1][0] for a in new_samples], [a.q[1][1] for a in new_samples])
-        # plt.show()
-
-        return 
-
-    def can_transition_improve(self, transition: Tuple[Configuration, Mode, Mode], path:List[State], start_index:int, end_index:int) -> bool:
-        """
-        Determines if current path segment can be improved by comparing its actual cost to a lower-bound estimate.
-
-        Args:
-            transition (Tuple[Configuration, Mode, Mode]): Tuple containing a configuration and two mode identifiers, used to construct reference states for lower-bound cost calculations.
-            path (List[State]): A sequence of states representing current path.
-            start_index (int): Index marking the beginning of the segment to evaluate.
-            end_index (int): Index marking the end of the segment to evaluate.
-
-        Returns:
-            bool: True if the segment's actual cost exceeds lower-bound estimate (indicating potential improvement); otherwise, False.
-        """
-
-        path_segment_costs = self.env.batch_config_cost(path[:-1], path[1:])
-
-        # compute the local cost
-        path_cost_from_start_to_index = np.sum(path_segment_costs[:start_index])
-        path_cost_from_goal_to_index = np.sum(path_segment_costs[end_index:])
-        path_cost = np.sum(path_segment_costs)
-
-        if start_index == 0:
-            assert path_cost_from_start_to_index == 0
-        if end_index == len(path) - 1:
-            assert path_cost_from_goal_to_index == 0
-
-        path_cost_from_index_to_index = (
-            path_cost - path_cost_from_goal_to_index - path_cost_from_start_to_index
-        )
-
-        # print(path_cost_from_index_to_index)
-
-        rnd_state_mode_1 = State(transition[0], transition[1])
-        rnd_state_mode_2 = State(transition[0], transition[2])
-
-        lb_cost_from_start_index_to_state = self.env.config_cost(
-            rnd_state_mode_1.q, path[start_index].q
-        )
-        # if path[start_index].mode != rnd_state_mode_1.mode:
-        #     start_state = path[start_index]
-        #     lb_cost_from_start_to_state = lb_cost_from_start(rnd_state_mode_1)
-        #     lb_cost_from_start_to_index = lb_cost_from_start(start_state)
-
-        #     lb_cost_from_start_index_to_state = max(
-        #         (lb_cost_from_start_to_state - lb_cost_from_start_to_index),
-        #         lb_cost_from_start_index_to_state,
-        #     )
-
-        lb_cost_from_state_to_end_index = self.env.config_cost(
-            rnd_state_mode_2.q, path[end_index].q
-        )
-        # if path[end_index].mode != rnd_state_mode_2.mode:
-        #     goal_state = path[end_index]
-        #     lb_cost_from_goal_to_state = lb_cost_from_goal(rnd_state_mode_2)
-        #     lb_cost_from_goal_to_index = lb_cost_from_goal(goal_state)
-
-        #     lb_cost_from_state_to_end_index = max(
-        #         (lb_cost_from_goal_to_state - lb_cost_from_goal_to_index),
-        #         lb_cost_from_state_to_end_index,
-        #     )
-
-        # print("can_imrpove")
-
-        # print("start", lb_cost_from_start_index_to_state)
-        # print("end", lb_cost_from_state_to_end_index)
-
-        # print('start index', start_index)
-        # print('end_index', end_index)
-
-        # assert(lb_cost_from_start_index_to_state >= 0)
-        # assert(lb_cost_from_state_to_end_index >= 0)
-
-        # print("segment cost", path_cost_from_index_to_index)
-        # print(
-        #     "lb cost",
-        #     lb_cost_from_start_index_to_state + lb_cost_from_state_to_end_index,
-        # )
-
-        if (
-            path_cost_from_index_to_index
-            > lb_cost_from_start_index_to_state + lb_cost_from_state_to_end_index
-        ):
-            return True
-
-        return False
-
-    def generate_informed_transitions(self,
-        batch_size:int, path:List[State], active_mode:Mode, locally_informed_sampling:bool =True, max_attempts_per_sample:int =100
-    ) -> Configuration:
-        """ 
-        Samples transition configuration from informed set for the given mode.
-
-        Args: 
-            batch_size (int): Number of samples to generate in a batch.
-            path (List[State]): Current path used to guide the informed sampling.
-            active_mode (Mode): Current operational mode.
-            locally_informed_sampling (bool, optional): If True, applies locally informed sampling; otherwise globally.
-            max_attempts_per_sample (int, optional): Maximum number of attempts per sample.
-
-        Returns: 
-            Configuration: Transiiton configuration within the informed set that satisfies the specified limits for the robots. 
-        """
-        # path = mrmgp.shortcutting.remove_interpolated_nodes(path)
-        # path =  mrmgp.joint_prm_planner.interpolate_path(path)
-        if len(self.env.tasks) == 1:
-            return []
-
-        new_transitions = []
-        num_attempts = 0
-        path_segment_costs = self.env.batch_config_cost(path[:-1], path[1:])
-
-        in_between_mode_cache = {}
-
-
-        while True:
-            num_attempts += 1
-
-            if num_attempts > batch_size:
-                break
-
-            # print(len(new_samples))
-            # sample mode
-            if locally_informed_sampling:
-                while True:
-                    start_ind = random.randint(0, len(path) - 1)
-                    end_ind = random.randint(0, len(path) - 1)
-
-                    if (
-                        path[end_ind].mode != path[start_ind].mode
-                        and end_ind - start_ind > 2
-                    ):
-                        # if end_ind - start_ind > 2 and end_ind - start_ind < 50:
-                        current_cost = sum(path_segment_costs[start_ind:end_ind])
-                        lb_cost = self.env.config_cost(path[start_ind].q, path[end_ind].q)
-
-                        if lb_cost < current_cost:
-                            break
-                if (
-                    path[start_ind].mode,
-                    path[end_ind].mode,
-                ) not in in_between_mode_cache:
-                    in_between_modes = self.get_inbetween_modes(
-                        path[start_ind].mode, path[end_ind].mode
-                    )
-                    in_between_mode_cache[
-                        (path[start_ind].mode, path[end_ind].mode)
-                    ] = in_between_modes
-
-                # print(in_between_mode_cache[(path[start_ind].mode, path[end_ind].mode)])
-
-                mode = random.choice(
-                    in_between_mode_cache[(path[start_ind].mode, path[end_ind].mode)]
-                )
-                # k = random.randint(start_ind, end_ind)
-                # mode = path[k].mode
-            else:
-                start_ind = 0
-                end_ind = len(path) - 1
-                mode = self.sample_mode("uniform_reached")
-            if mode != active_mode:
-                continue
-
-            # print(m)
-
-            current_cost = sum(path_segment_costs[start_ind:end_ind])
-
-            # sample transition at the end of this mode
-            possible_next_task_combinations = self.env.get_valid_next_task_combinations(mode)
-            if possible_next_task_combinations:
-                ind = random.randint(0, len(possible_next_task_combinations) - 1)
-                active_task = self.env.get_active_task(
-                    mode, possible_next_task_combinations[ind]
-                )
-            else:
-                continue
-
-            goals_to_sample = active_task.robots
-
-            goal_sample = active_task.goal.sample(mode)
-
-            for k in range(max_attempts_per_sample):
-                # completely random sample configuration from the (valid) domain robot by robot
-                q = []
-                for i in range(len(self.env.robots)):
-                    r = self.env.robots[i]
-                    if r in goals_to_sample:
-                        offset = 0
-                        for _, task_robot in enumerate(active_task.robots):
-                            if task_robot == r:
-                                q.append(
-                                    goal_sample[
-                                        offset : offset + self.env.robot_dims[task_robot]
-                                    ]
-                                )
-                                break
-                            offset += self.env.robot_dims[task_robot]
-                    else:  # uniform sample
-                        lims = self.env.limits[:, self.env.robot_idx[r]]
-                        if lims[0, 0] < lims[1, 0]:
-                            qr = (
-                                np.random.rand(self.env.robot_dims[r])
-                                * (lims[1, :] - lims[0, :])
-                                + lims[0, :]
-                            )
-                        else:
-                            qr = np.random.rand(self.env.robot_dims[r]) * 6 - 3
-
-                        q.append(qr)
-
-                q = self.conf_type.from_list(q)
-
-                if (
-                    self.env.config_cost(path[start_ind].q, q)
-                    + self.env.config_cost(path[end_ind].q, q)
-                    > current_cost
-                ):
-                    continue
-
-                if self.env.is_terminal_mode(mode):
-                    assert False
-                else:
-                    next_mode = self.env.get_next_mode(q, mode)
-
-                if self.can_transition_improve(
-                    (q, mode, next_mode), path, start_ind, end_ind
-                ) and self.env.is_collision_free(q, mode):
-                    if mode == active_mode:
-                        return q
-                    new_transitions.append((q, mode, next_mode))
-                    break
-
-        print(len(new_transitions) / num_attempts)
-
-        # fig = plt.figure()
-        # ax = fig.add_subplot(projection='3d')
-        # ax.scatter([a.q[0][0] for a in new_samples], [a.q[0][1] for a in new_samples], [a.q[0][2] for a in new_samples])
-        # ax.scatter([a.q[1][0] for a in new_samples], [a.q[1][1] for a in new_samples], [a.q[1][2] for a in new_samples])
-        # plt.show()
-
-        # fig = plt.figure()
-        # ax = fig.add_subplot()
-        # ax.scatter([a[0][0][0] for a in new_transitions], [a[0][0][1] for a in new_transitions])
-        # ax.scatter([a[0][1][0] for a in new_transitions], [a[0][1][1] for a in new_transitions])
-        # plt.show()
-
-        return 
-=======
-    def get_right_side_of_eq(self, r_indices:List[int], r_idx:int, path_nodes:List[Node]) -> float:
-        if self.mode_task_ids_home_poses[r_idx] == [-1]:
-            start_node = path_nodes[0]
-            self.start[r_idx] = NpConfiguration.from_numpy(start_node.state.q.state()[r_indices])
-        for node in path_nodes[1:]:
-            #need to work with task IDs as same mode can have different configs
-            if node.transition and node.state.mode.task_ids == self.mode_task_ids_home_poses[r_idx]:
-                start_node = node
-                self.start[r_idx] = NpConfiguration.from_numpy(node.state.q.state()[r_indices])
-            if node.transition and node.state.mode.task_ids == self.mode_task_ids_task[r_idx]:
-                goal_node = node
-                self.goal[r_idx] = NpConfiguration.from_numpy(node.state.q.state()[r_indices])
-                break 
-
-        norm, self.C[r_idx] = self.rotation_to_world_frame(self.start[r_idx], self.goal[r_idx], self.n[r_idx])
-        if norm is None:
-            return
-        self.cmin[r_idx]  = norm-2*self.env.collision_tolerance
-        self.center[r_idx] = (self.goal[r_idx].state() + self.start[r_idx].state())/2
-        return goal_node.cost - start_node.cost
->>>>>>> d21b330e
 
 @njit(fastmath=True, cache=True)
 def find_nearest_indices(set_dists:NDArray, r:float) -> NDArray:
@@ -1994,11 +1128,8 @@
         self.times = []
         self.all_paths = []
         self.informed_batch_size = informed_batch_size
-<<<<<<< HEAD
         self.test_mode_sampling = test_mode_sampling
-=======
         self.informed = Informed(self.env, 'sampling_based', self.locally_informed_sampling)
->>>>>>> d21b330e
 
     def add_tree(self, 
                  mode: Mode, 
@@ -3158,14 +2289,8 @@
         if self.informed_sampling_version == 4:
             self.informed[mode] = InformedVersion4(self.env, self.p_goal)
         if self.informed_sampling_version == 5:
-<<<<<<< HEAD
-            self.informed[mode] = InformedVersion5(self.env, self.p_goal)
-        if self.informed_sampling_version == 6:
-            self.informed[mode] = InformedVersion6(self.env, self.modes, self.locally_informed_sampling)
-=======
             self.informed[mode] = InformedVersion5(self.env, self.env.config_cost)
             self.informed[mode].initialize()
->>>>>>> d21b330e
 
     def SampleNodeManifold(self, mode:Mode) -> Configuration:
         """
