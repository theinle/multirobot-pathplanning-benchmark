--- conflicted
+++ resolved
@@ -787,15 +787,10 @@
                     state = current_best_path[idx]
 
                     # this is a transition. we would need to figure out which robots are active and not sample those
-<<<<<<< HEAD
-                    if state.mode != current_best_path[idx + 1].mode:
-                        continue
-=======
                     q = []
                     if state.mode != current_best_path[idx+1].mode:
                         current_task_ids = state.mode.task_ids
                         next_task_ids = state.mode.task_ids
->>>>>>> fc5f3563
 
                         task = env.get_active_task(state.mode, next_task_ids)
                         involved_robots = task.robots
