--- conflicted
+++ resolved
@@ -18,10 +18,7 @@
 from numpy.typing import NDArray
 from sortedcontainers import SortedList
 from collections import defaultdict
-<<<<<<< HEAD
-=======
 from itertools import chain
->>>>>>> 1ce4b81d
 
 
 from multi_robot_multi_goal_planning.planners import shortcutting
