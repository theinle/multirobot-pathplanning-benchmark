--- conflicted
+++ resolved
@@ -105,10 +105,6 @@
         self.costs.append(self.operation.cost)
         self.times.append(time.time() - self.start_time)
         self.all_paths.append(self.operation.path)
-<<<<<<< HEAD
-        self.SaveData(active_mode, time.time()-self.start_time)
-=======
->>>>>>> 189f824f
         info = {"costs": self.costs, "times": self.times, "paths": self.all_paths}
         return self.operation.path, info    
 
