--- conflicted
+++ resolved
@@ -973,17 +973,10 @@
         # go through all frames, and delete the ones that are only visual
         # that is, the frames that do not have a child, and are not
         # contact frames
-<<<<<<< HEAD
-        # for f in self.C_coll.frames():
-        #     info = f.info()
-        #     if "shape" in info and info["shape"] == "mesh":
-        #         self.C_coll.delFrame(f.name)
-=======
         for f in self.C_coll.getFrames():
             info = f.info()
             if "shape" in info and info["shape"] == "mesh":
                 self.C_coll.delFrame(f.name)
->>>>>>> 98e41e38
 
         # self.C_coll.view(True)
         # self.C.view(True)
