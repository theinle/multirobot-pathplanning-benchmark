--- conflicted
+++ resolved
@@ -233,13 +233,8 @@
         self,
         q1: Configuration,
         q2: Configuration,
-<<<<<<< HEAD
-        m: List[int],
-        resolution=0.01,
-=======
         m: Mode,
         resolution=0.1,
->>>>>>> 1af8a92e
         randomize_order=True,
     ) -> bool:
         # print('q1', q1)
@@ -300,10 +295,6 @@
 
         return True
 
-<<<<<<< HEAD
-
-    def set_to_mode(self, m: List[int]):
-=======
     def get_scenegraph_info_for_mode(self, mode: Mode):
         if not self.manipulating_env:
             return {}
@@ -323,7 +314,6 @@
         return sg
 
     def set_to_mode(self, m: Mode):
->>>>>>> 1af8a92e
         if not self.manipulating_env:
             return
 
