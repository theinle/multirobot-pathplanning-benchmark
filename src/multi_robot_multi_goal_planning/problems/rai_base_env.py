import robotic as ry
import numpy as np

from typing import List, Dict, Optional
from numpy.typing import NDArray

from multi_robot_multi_goal_planning.problems.rai_config import get_robot_joints
from multi_robot_multi_goal_planning.problems.planning_env import (
    BaseProblem,
    SequenceMixin,
    Mode,
    State,
    Task,
)
from multi_robot_multi_goal_planning.problems.configuration import (
    Configuration,
    NpConfiguration,
    config_dist,
    config_cost,
    batch_config_cost,
)

from multi_robot_multi_goal_planning.problems.util import generate_binary_search_indices


import os
import sys
import io
from contextlib import contextmanager
from functools import wraps
import tempfile

DEVNULL = os.open(os.devnull, os.O_WRONLY)


def close_devnull():
    """Closes the global /dev/null file descriptor."""
    global DEVNULL
    if DEVNULL is not None:
        os.close(DEVNULL)
        DEVNULL = None


@contextmanager
def silence_output():
    """
    Context manager to silence all output (stdout and stderr) using a persistent /dev/null.
    """
    # Backup original file descriptors
    stdout_fd = sys.stdout.fileno()
    stderr_fd = sys.stderr.fileno()
    saved_stdout_fd = os.dup(stdout_fd)
    saved_stderr_fd = os.dup(stderr_fd)

    # Redirect stdout and stderr to the persistent /dev/null
    os.dup2(DEVNULL, stdout_fd)
    os.dup2(DEVNULL, stderr_fd)

    try:
        yield
    finally:
        # Restore original file descriptors
        os.dup2(saved_stdout_fd, stdout_fd)
        os.dup2(saved_stderr_fd, stderr_fd)
        os.close(saved_stdout_fd)
        os.close(saved_stderr_fd)


# Decorator version
def silence_function(func):
    """
    Decorator to silence all output from a function.
    """

    def wrapper(*args, **kwargs):
        with silence_output():
            return func(*args, **kwargs)

    return wrapper


class FilterManager:
    def __init__(self, filter_func):
        self.filter_func = filter_func
        self.read_fd = None
        self.write_fd = None
        self.saved_stdout_fd = None
        self.saved_stderr_fd = None

    def start(self):
        if self.read_fd is None or self.write_fd is None:
            self.read_fd, self.write_fd = os.pipe()
        self.saved_stdout_fd = os.dup(sys.stdout.fileno())
        self.saved_stderr_fd = os.dup(sys.stderr.fileno())
        os.dup2(self.write_fd, sys.stdout.fileno())
        os.dup2(self.write_fd, sys.stderr.fileno())

    def stop(self):
        if self.saved_stdout_fd is None or self.saved_stderr_fd is None:
            return  # Avoid double stopping
        os.dup2(self.saved_stdout_fd, sys.stdout.fileno())
        os.dup2(self.saved_stderr_fd, sys.stderr.fileno())
        os.close(self.saved_stdout_fd)
        os.close(self.saved_stderr_fd)
        self.saved_stdout_fd = None
        self.saved_stderr_fd = None

        if self.write_fd is not None:
            os.close(self.write_fd)
            self.write_fd = None

        # Read from the pipe and apply the filter
        if self.read_fd is not None:
            with os.fdopen(self.read_fd, "r") as pipe:
                for line in pipe:
                    if self.filter_func(line):
                        sys.stdout.write(line)
                        sys.stdout.flush()
            self.read_fd = None


# Decorator version
def reusable_filter_output(filter_func):
    """
    Decorator to filter output using a reusable FilterManager.
    """
    manager = FilterManager(filter_func)

    def decorator(func):
        @wraps(func)
        def wrapper(*args, **kwargs):
            manager.start()
            try:
                return func(*args, **kwargs)
            finally:
                manager.stop()

        return wrapper

    return decorator


@contextmanager
def fast_capture_and_filter_output(filter_func):
    """
    Captures and filters output directly from file descriptors, bypassing os.fdopen.
    """
    # Backup original file descriptors
    stdout_fd = sys.stdout.fileno()
    stderr_fd = sys.stderr.fileno()
    saved_stdout_fd = os.dup(stdout_fd)
    saved_stderr_fd = os.dup(stderr_fd)

    # Create a pipe for capturing output
    read_fd, write_fd = os.pipe()

    # Redirect stdout and stderr to the write end of the pipe
    os.dup2(write_fd, stdout_fd)
    os.dup2(write_fd, stderr_fd)

    try:
        yield
    finally:
        # Close the write end to signal EOF
        os.close(write_fd)

        # Restore original file descriptors
        os.dup2(saved_stdout_fd, stdout_fd)
        os.dup2(saved_stderr_fd, stderr_fd)
        os.close(saved_stdout_fd)
        os.close(saved_stderr_fd)

        # Read directly from the pipe and filter the output
        while True:
            chunk = os.read(read_fd, 4096)  # Read in chunks
            if not chunk:
                break
            for line in chunk.decode().splitlines():
                if filter_func(line):
                    sys.stdout.write(line + "\n")
                    sys.stdout.flush()

        os.close(read_fd)


def filter_output(filter_func):
    """
    Decorator that filters output based on the provided function
    """

    def decorator(func):
        @wraps(func)
        def wrapper(*args, **kwargs):
            with fast_capture_and_filter_output(filter_func):
                return func(*args, **kwargs)

        return wrapper

    return decorator


def hide_pair_collision(line):
    """Filter out lines containing 'debug'"""
    return "pairCollision.cpp:libccd:" not in line


def get_joint_indices(C: ry.Config, prefix: str) -> List[int]:
    all_joints_weird = C.getJointNames()

    indices = []
    for idx, j in enumerate(all_joints_weird):
        if prefix in j:
            indices.append(idx)

    return indices


def get_robot_state(C: ry.Config, robot_prefix: str) -> NDArray:
    idx = get_joint_indices(C, robot_prefix)
    q = C.getJointState()[idx]

    return q


# def set_robot_active(C: ry.Config, robot_prefix: str) -> None:
#     robot_joints = get_robot_joints(C, robot_prefix)
#     C.selectJoints(robot_joints)


class rai_env(BaseProblem):
    # robot things
    C: ry.Config
    limits: NDArray

    # sequence things
    sequence: List[int]
    tasks: List[Task]
    start_mode: Mode
    _terminal_task_ids: List[int]

    # misc
    collision_tolerance: float
    collision_resolution: float

    def __init__(self):
        self.robot_idx = {}
        self.robot_dims = {}
        self.robot_joints = {}

        for r in self.robots:
            self.robot_joints[r] = get_robot_joints(self.C, r)
            self.robot_idx[r] = get_joint_indices(self.C, r)
            self.robot_dims[r] = len(get_joint_indices(self.C, r))

        self.start_pos = NpConfiguration.from_list(
            [get_robot_state(self.C, r) for r in self.robots]
        )

        self.manipulating_env = False

        self.limits = self.C.getJointLimits()

        self.collision_tolerance = 0.01
        self.collision_resolution = 0.01

        self.cost_metric = "euclidean"
        self.cost_reduction = "max"

        self.C_cache = {}

    def config_cost(self, start: Configuration, end: Configuration) -> float:
        return config_cost(start, end, self.cost_metric, self.cost_reduction)

    def batch_config_cost(
        self, starts: List[Configuration], ends: List[Configuration]
    ) -> NDArray:
        return batch_config_cost(starts, ends, self.cost_metric, self.cost_reduction)

    def show_config(self, q: Configuration, blocking: bool = True):
        self.C.setJointState(q.state())
        self.C.view(blocking)

    def show(self, blocking: bool = True):
        self.C.view(blocking)

    # Environment functions: collision checking
    # @filter_output(hide_pair_collision)
    # @silence_function
    # @reusable_filter_output(hide_pair_collision)
    def is_collision_free(
        self,
        q: Optional[Configuration],
        m: Mode,
        collision_tolerance: float = None,
    ) -> bool:
        if collision_tolerance is None:
            collision_tolerance = self.collision_tolerance

        # print(q)
        # self.C.setJointState(q)

        if q is not None:
            self.set_to_mode(m)
            self.C.setJointState(q.state())

        # self.C.view()

        binary_collision_free = self.C.getCollisionFree()
        if binary_collision_free:
            return True

        col = self.C.getCollisionsTotalPenetration()
        # print(col)
        # self.C.view(False)
        if col > collision_tolerance:
            # self.C.view(False)
            return False

        return True

    def is_collision_free_for_robot(
        self, r: str, q: NDArray, m: Mode, collision_tolerance: float=None
    ) -> bool:
        if collision_tolerance is None:
            collision_tolerance = self.collision_tolerance

        if isinstance(r, str):
            r = [r]

        if q is not None:
            self.set_to_mode(m)
            offset = 0
            for robot in r:
                dim = self.robot_dims[robot]
                self.C.setJointState(q[offset : offset + dim], self.robot_joints[robot])
                offset += dim

        binary_collision_free = self.C.getCollisionFree()
        if binary_collision_free:
            return True

        col = self.C.getCollisionsTotalPenetration()
        # print(col)
        # self.C.view(False)
        if col > collision_tolerance:
            # self.C.view(False)
            colls = self.C.getCollisions()
            for c in colls:
                # ignore minor collisions
                if c[2] > -collision_tolerance / 10:
                    continue

                # print(c)
                involves_relevant_robot = False
                for robot in r:
                    if c[2] < 0 and (robot in c[0] or robot in c[1]):
                        involves_relevant_robot = True
                        break
                if not involves_relevant_robot:
                    # print("A")
                    # print(c)
                    continue
                # else:
                #     print("B")
                #     print(c)
                is_collision_with_other_robot = False
                for other_robot in self.robots:
                    if other_robot in r:
                        continue
                    if other_robot in c[0] or other_robot in c[1]:
                        is_collision_with_other_robot = True
                        break
                if not is_collision_with_other_robot:
                    # print(c)
                    return False
        return True
    
    def is_robot_env_collision_free(
        self, r: str, q: NDArray, m: List[int], collision_tolerance=0.01
    ) -> bool:
        if isinstance(r, str):
            r = [r]

        if q is not None:
            self.set_to_mode(m)
            offset = 0
            for robot in r:
                dim = self.robot_dims[robot]
                self.C.setJointState(q[offset:offset+dim], self.robot_joints[robot])
                offset += dim

        binary_collision_free = self.C.getCollisionFree()
        if binary_collision_free:
            return True

        col = self.C.getCollisionsTotalPenetration()
        # print(col)
        # self.C.view(False)
        if col > collision_tolerance:
            # self.C.view(False)
            colls = self.C.getCollisions()
            for c in colls:
                # ignore minor collisions
                if c[2] > -collision_tolerance / 10:
                    continue
                involves_relevant_robot = False
                relevant_robot = None
                for robot in r:
                    if robot in c[0] or robot in c[1]:
                        involves_relevant_robot = True
                        relevant_robot = robot
                        break
                if not involves_relevant_robot:
                    continue
                involves_objects = True
                for other_robot in self.robots:
                    if other_robot != relevant_robot:
                        if other_robot in c[0] or other_robot in c[1]:
                            involves_objects = False
                            break
                if involves_objects:
                    return False
            return True
        return False

    def is_collision_free_without_mode(
        self,
        q: Optional[Configuration],
        collision_tolerance: float = 0.01,
    ) -> bool:
        # print(q)
        # self.C.setJointState(q)

        if q is not None:
            self.C.setJointState(q.state())

        # self.C.view()

        binary_collision_free = self.C.getCollisionFree()
        if binary_collision_free:
            return True

        col = self.C.getCollisionsTotalPenetration()
        # print(col)
        # self.C.view(False)
        if col > collision_tolerance:
            # self.C.view(False)
            return False

        return True

    def is_edge_collision_free(
        self,
        q1: Configuration,
        q2: Configuration,
        m: Mode,
<<<<<<< HEAD
        resolution=0.01,
        randomize_order=True,
        tolerance=0.01,
=======
        resolution:float=None,
        randomize_order:bool=True,
        tolerance:float=None,
>>>>>>> 2489b1e7
    ) -> bool:
        if resolution is None:
            resolution = self.collision_resolution

        if tolerance is None:
            tolerance = self.collision_tolerance

        # print('q1', q1)
        # print('q2', q2)
        N = int(config_dist(q1, q2, "max") / resolution)
        N = max(2, N)

        # for a distance < resolution * 2, we do not do collision checking
        # if N == 0:
        #     return True

        idx = list(range(N))
        if randomize_order:
            # np.random.shuffle(idx)
            idx = generate_binary_search_indices(N).copy()

        for i in idx:
            # print(i / (N-1))
            q = q1.state() + (q2.state() - q1.state()) * (i) / (N - 1)
            q_conf = NpConfiguration(q, q1.array_slice)
            if not self.is_collision_free(q_conf, m, collision_tolerance=tolerance):
                # print('coll')
                return False

        return True

    def is_path_collision_free(
        self, path: List[State], randomize_order=True, resolution=None, tolerance=None
    ) -> bool:
        if tolerance is None:
            tolerance = self.collision_tolerance
        
        if resolution is None:
            resolution = self.collision_resolution

        idx = list(range(len(path) - 1))
        if randomize_order:
            np.random.shuffle(idx)

        for i in idx:
            # skip transition nodes
            # if path[i].mode != path[i + 1].mode:
            #     continue

            q1 = path[i].q
            q2 = path[i + 1].q
            # mode = path[i].mode
            for i in idx:
                if path[i].mode != path[i + 1].mode:
                    mode = path[i+1].mode
                else:
                    mode = path[i].mode



            if not self.is_edge_collision_free(
                q1, q2, mode, resolution=resolution, tolerance=tolerance
            ):
                return False

        return True
    
    def get_scenegraph_info_for_mode(self, mode: Mode):
        if not self.manipulating_env:
            return {}

        self.set_to_mode(mode)

        # TODO: should we simply list the movable objects manually?
        # collect all movable objects and collect parents and relative transformations
        movable_objects = []

        sg = {}
        for frame in self.C.getFrames():
            if "obj" in frame.name:
                movable_objects.append(frame.name)
                sg[frame.name] = (
                    frame.getParent().name,
                    np.round(frame.getRelativeTransform(), 3).tobytes(),
                )

        return sg

    def set_to_mode(self, m: Mode, config=None):
        if not self.manipulating_env:
            return

        # do not remake the config if we are in the same mode as we have been before
        if m == self.prev_mode:
            return

        self.prev_mode = m

        if m in self.C_cache:
            if config is not None:
                config.clear()
                config.addConfigurationCopy(self.C_cache[m])
            else:
                # for k, v in self.C_cache.items():
                #     print(k)
                #     v.setJointState(v.getJointState()*0)
                #     # v.view(False)

                self.C = self.C_cache[m]

            # self.C.view(True)
            return

        tmp = ry.Config()

        # self.C.clear()
        tmp.addConfigurationCopy(self.C_base)

        mode_sequence = []

        current_mode = m
        while True:
            if current_mode.prev_mode is None:
                break

            mode_sequence.append(current_mode)
            current_mode = current_mode.prev_mode

        mode_sequence.append(current_mode)
        mode_sequence = mode_sequence[::-1]

        # print(mode_sequence)

        for i, mode in enumerate(mode_sequence[:-1]):
            next_mode = mode_sequence[i + 1]

            active_task = self.get_active_task(mode, next_mode.task_ids)

            # mode_switching_robots = self.get_goal_constrained_robots(mode)
            mode_switching_robots = active_task.robots

            # set robot to config
            prev_mode_index = mode.task_ids[self.robots.index(mode_switching_robots[0])]
            # robot = self.robots[mode_switching_robots]

            q_new = []
            joint_names = []
            for r in mode_switching_robots:
                joint_names.extend(self.robot_joints[r])
                q_new.append(next_mode.entry_configuration[self.robots.index(r)])

            assert mode is not None
            assert mode.entry_configuration is not None

            q = np.concat(q_new)
            tmp.setJointState(q, joint_names)

            if self.tasks[prev_mode_index].type is not None:
                if self.tasks[prev_mode_index].type == "goto":
                    pass
                else:
                    tmp.attach(
                        self.tasks[prev_mode_index].frames[0],
                        self.tasks[prev_mode_index].frames[1],
                    )
                    tmp.getFrame(self.tasks[prev_mode_index].frames[1]).setContact(-1)

                # postcondition
                if self.tasks[prev_mode_index].side_effect is not None:
                    box = self.tasks[prev_mode_index].frames[1]
                    tmp.delFrame(box)

        self.C_cache[m] = ry.Config()
        self.C_cache[m].addConfigurationCopy(tmp)

        # self.C = None
        viewer = self.C.get_viewer()
        self.C_cache[m].set_viewer(viewer)
        self.C = self.C_cache[m]<|MERGE_RESOLUTION|>--- conflicted
+++ resolved
@@ -454,15 +454,9 @@
         q1: Configuration,
         q2: Configuration,
         m: Mode,
-<<<<<<< HEAD
-        resolution=0.01,
-        randomize_order=True,
-        tolerance=0.01,
-=======
         resolution:float=None,
         randomize_order:bool=True,
         tolerance:float=None,
->>>>>>> 2489b1e7
     ) -> bool:
         if resolution is None:
             resolution = self.collision_resolution
