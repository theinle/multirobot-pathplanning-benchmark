--- conflicted
+++ resolved
@@ -446,11 +446,7 @@
         return True
 
     def is_collision_free_for_robot(
-<<<<<<< HEAD
         self, r: str, q: NDArray, m: Mode = None, collision_tolerance: float = None, set_mode: bool = True
-=======
-        self, r: str, q: NDArray, m: Mode, collision_tolerance: float | None = None
->>>>>>> 0c925454
     ) -> bool:
         if collision_tolerance is None:
             collision_tolerance = self.collision_tolerance
