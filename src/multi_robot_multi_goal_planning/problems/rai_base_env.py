import robotic as ry
import numpy as np

from typing import List, Dict, Optional
from numpy.typing import NDArray

from multi_robot_multi_goal_planning.problems.rai_config import get_robot_joints
from multi_robot_multi_goal_planning.problems.planning_env import (
    BaseProblem,
    SequenceMixin,
    Mode,
    State,
    Task,
)
from multi_robot_multi_goal_planning.problems.configuration import (
    Configuration,
    NpConfiguration,
    config_dist,
    config_cost,
    batch_config_cost,
)

<<<<<<< HEAD
from multi_robot_multi_goal_planning.problems.util import generate_binary_search_indices, generate_binary_search_indices_wo_start_and_end
=======
from multi_robot_multi_goal_planning.problems.planning_env import generate_binary_search_indices
>>>>>>> 248c5b63

import time

import os
import sys
import io
from contextlib import contextmanager
from functools import wraps
import tempfile
import copy

DEVNULL = os.open(os.devnull, os.O_WRONLY)


def close_devnull():
    """Closes the global /dev/null file descriptor."""
    global DEVNULL
    if DEVNULL is not None:
        os.close(DEVNULL)
        DEVNULL = None


@contextmanager
def silence_output():
    """
    Context manager to silence all output (stdout and stderr) using a persistent /dev/null.
    """
    # Backup original file descriptors
    stdout_fd = sys.stdout.fileno()
    stderr_fd = sys.stderr.fileno()
    saved_stdout_fd = os.dup(stdout_fd)
    saved_stderr_fd = os.dup(stderr_fd)

    # Redirect stdout and stderr to the persistent /dev/null
    os.dup2(DEVNULL, stdout_fd)
    os.dup2(DEVNULL, stderr_fd)

    try:
        yield
    finally:
        # Restore original file descriptors
        os.dup2(saved_stdout_fd, stdout_fd)
        os.dup2(saved_stderr_fd, stderr_fd)
        os.close(saved_stdout_fd)
        os.close(saved_stderr_fd)


# Decorator version
def silence_function(func):
    """
    Decorator to silence all output from a function.
    """

    def wrapper(*args, **kwargs):
        with silence_output():
            return func(*args, **kwargs)

    return wrapper


class FilterManager:
    def __init__(self, filter_func):
        self.filter_func = filter_func
        self.read_fd = None
        self.write_fd = None
        self.saved_stdout_fd = None
        self.saved_stderr_fd = None

    def start(self):
        if self.read_fd is None or self.write_fd is None:
            self.read_fd, self.write_fd = os.pipe()
        self.saved_stdout_fd = os.dup(sys.stdout.fileno())
        self.saved_stderr_fd = os.dup(sys.stderr.fileno())
        os.dup2(self.write_fd, sys.stdout.fileno())
        os.dup2(self.write_fd, sys.stderr.fileno())

    def stop(self):
        if self.saved_stdout_fd is None or self.saved_stderr_fd is None:
            return  # Avoid double stopping
        os.dup2(self.saved_stdout_fd, sys.stdout.fileno())
        os.dup2(self.saved_stderr_fd, sys.stderr.fileno())
        os.close(self.saved_stdout_fd)
        os.close(self.saved_stderr_fd)
        self.saved_stdout_fd = None
        self.saved_stderr_fd = None

        if self.write_fd is not None:
            os.close(self.write_fd)
            self.write_fd = None

        # Read from the pipe and apply the filter
        if self.read_fd is not None:
            with os.fdopen(self.read_fd, "r") as pipe:
                for line in pipe:
                    if self.filter_func(line):
                        sys.stdout.write(line)
                        sys.stdout.flush()
            self.read_fd = None


# Decorator version
def reusable_filter_output(filter_func):
    """
    Decorator to filter output using a reusable FilterManager.
    """
    manager = FilterManager(filter_func)

    def decorator(func):
        @wraps(func)
        def wrapper(*args, **kwargs):
            manager.start()
            try:
                return func(*args, **kwargs)
            finally:
                manager.stop()

        return wrapper

    return decorator


@contextmanager
def fast_capture_and_filter_output(filter_func):
    """
    Captures and filters output directly from file descriptors, bypassing os.fdopen.
    """
    # Backup original file descriptors
    stdout_fd = sys.stdout.fileno()
    stderr_fd = sys.stderr.fileno()
    saved_stdout_fd = os.dup(stdout_fd)
    saved_stderr_fd = os.dup(stderr_fd)

    # Create a pipe for capturing output
    read_fd, write_fd = os.pipe()

    # Redirect stdout and stderr to the write end of the pipe
    os.dup2(write_fd, stdout_fd)
    os.dup2(write_fd, stderr_fd)

    try:
        yield
    finally:
        # Close the write end to signal EOF
        os.close(write_fd)

        # Restore original file descriptors
        os.dup2(saved_stdout_fd, stdout_fd)
        os.dup2(saved_stderr_fd, stderr_fd)
        os.close(saved_stdout_fd)
        os.close(saved_stderr_fd)

        # Read directly from the pipe and filter the output
        while True:
            chunk = os.read(read_fd, 4096)  # Read in chunks
            if not chunk:
                break
            for line in chunk.decode().splitlines():
                if filter_func(line):
                    sys.stdout.write(line + "\n")
                    sys.stdout.flush()

        os.close(read_fd)


def filter_output(filter_func):
    """
    Decorator that filters output based on the provided function
    """

    def decorator(func):
        @wraps(func)
        def wrapper(*args, **kwargs):
            with fast_capture_and_filter_output(filter_func):
                return func(*args, **kwargs)

        return wrapper

    return decorator


def hide_pair_collision(line):
    """Filter out lines containing 'debug'"""
    return "pairCollision.cpp:libccd:" not in line


def get_joint_indices(C: ry.Config, prefix: str) -> List[int]:
    all_joints_weird = C.getJointNames()

    indices = []
    for idx, j in enumerate(all_joints_weird):
        if prefix in j:
            indices.append(idx)

    return indices


def get_robot_state(C: ry.Config, robot_prefix: str) -> NDArray:
    idx = get_joint_indices(C, robot_prefix)
    q = C.getJointState()[idx]

    return q


def delete_visual_only_frames(C):
    C_coll = ry.Config()
    C_coll.addConfigurationCopy(C)

    # go through all frames, and delete the ones that are only visual
    # that is, the frames that do not have a child, and are not
    # contact frames
    for f in C_coll.getFrames():
        info = f.info()
        if "shape" in info and info["shape"] == "mesh":
            C_coll.delFrame(f.name)

    return C_coll


# def set_robot_active(C: ry.Config, robot_prefix: str) -> None:
#     robot_joints = get_robot_joints(C, robot_prefix)
#     C.selectJoints(robot_joints)


class rai_env(BaseProblem):
    # robot things
    C: ry.Config
    limits: NDArray

    # sequence things
    sequence: List[int]
    tasks: List[Task]
    start_mode: Mode
    _terminal_task_ids: List[int]

    # misc
    collision_tolerance: float
    collision_resolution: float

    def __init__(self):
        self.robot_idx = {}
        self.robot_dims = {}
        self.robot_joints = {}

        for r in self.robots:
            self.robot_joints[r] = get_robot_joints(self.C, r)
            self.robot_idx[r] = get_joint_indices(self.C, r)
            self.robot_dims[r] = len(get_joint_indices(self.C, r))

        self.start_pos = NpConfiguration.from_list(
            [get_robot_state(self.C, r) for r in self.robots]
        )

        self.manipulating_env = False

        self.limits = self.C.getJointLimits()

        self.collision_tolerance = 0.01
        self.collision_resolution = 0.01

        self.cost_metric = "euclidean"
        self.cost_reduction = "max"

        self.C_cache = {}

        self.C_orig = ry.Config()
        self.C_orig.addConfigurationCopy(self.C)

        C_coll = delete_visual_only_frames(self.C)

        self.C.clear()
        self.C.addConfigurationCopy(C_coll)

        self.C_base = ry.Config()
        self.C_base.addConfigurationCopy(self.C)

    def __deepcopy__(self, memo):
        # Save the C attribute
        C = self.C
        C_base = self.C_base
        C_orig = self.C_orig

        # Temporarily remove C to allow deepcopy of other attributes
        self.C = None
        self.C_base = None
        self.C_orig = None

        # Create a deep copy of self without C
        new_env = copy.deepcopy(super(), memo)

        # Restore C in both objects
        self.C = C
        new_env.C = ry.Config()
        new_env.C.addConfigurationCopy(self.C)

        self.C_base = C_base
        new_env.C_base = ry.Config()
        new_env.C_base.addConfigurationCopy(self.C_base)

        self.C_orig = C_orig
        new_env.C_orig = ry.Config()
        new_env.C_orig.addConfigurationCopy(self.C_orig)

        return new_env

    def sample_config_uniform_in_limits(self):
        rnd = np.random.uniform(low=self.limits[0, :], high=self.limits[1, :])
        q = NpConfiguration(rnd, self.start_pos.array_slice)

        return q

    def sample_goal_configuration(self, mode, task):
        goals_to_sample = task.robots
        goal_sample = task.goal.sample(mode)

        q = []
        for i in range(len(self.robots)):
            r = self.robots[i]
            if r in goals_to_sample:
                offset = 0
                for _, task_robot in enumerate(task.robots):
                    if task_robot == r:
                        q.append(
                            goal_sample[offset : offset + self.robot_dims[task_robot]]
                        )
                        break
                    offset += self.robot_dims[task_robot]
            else:  # uniform sample
                lims = self.limits[:, self.robot_idx[r]]
                if lims[0, 0] < lims[1, 0]:
                    qr = (
                        np.random.rand(self.robot_dims[r]) * (lims[1, :] - lims[0, :])
                        + lims[0, :]
                    )
                else:
                    qr = np.random.rand(self.robot_dims[r]) * 6 - 3

                q.append(qr)

        q = NpConfiguration.from_list(q)

        return q

    def config_cost(self, start: Configuration, end: Configuration) -> float:
        return config_cost(start, end, self.cost_metric, self.cost_reduction)

    def batch_config_cost(
        self, starts: List[Configuration], ends: List[Configuration]
    ) -> NDArray:
        return batch_config_cost(starts, ends, self.cost_metric, self.cost_reduction)

    def show_config(self, q: Configuration, blocking: bool = True):
        self.C.setJointState(q.state())
        self.C.view(blocking)

    def show(self, blocking: bool = True):
        self.C.view(blocking)

    # Environment functions: collision checking
    # @filter_output(hide_pair_collision)
    # @silence_function
    # @reusable_filter_output(hide_pair_collision)
    def is_collision_free(
        self,
        q: Optional[Configuration],
        m: Mode,
        collision_tolerance: float = None,
    ) -> bool:
        if collision_tolerance is None:
            collision_tolerance = self.collision_tolerance

        # print(q)
        # self.C.setJointState(q)

        if q is not None:
            self.set_to_mode(m)
            self.C.setJointState(q.state())

        # self.C.view()

        binary_collision_free = self.C.getCollisionFree()
        if binary_collision_free:
            return True

        col = self.C.getCollisionsTotalPenetration()
        # print(col)
        # self.C.view(False)
        if col > collision_tolerance:
            # self.C.view(False)
            return False

        return True

    def is_collision_free_np(
        self,
        q: Optional[Configuration],
        m: Mode,
        collision_tolerance: float = None,
    ) -> bool:
        if collision_tolerance is None:
            collision_tolerance = self.collision_tolerance

        # print(q)
        # self.C.setJointState(q)

        if q is not None:
            self.set_to_mode(m)
            self.C.setJointState(q)

        # self.C.view()

        binary_collision_free = self.C.getCollisionFree()
        if binary_collision_free:
            return True

        col = self.C.getCollisionsTotalPenetration()
        # print(col)
        # self.C.view(False)
        if col > collision_tolerance:
            # self.C.view(False)
            return False

        return True

    def is_collision_free_for_robot(
        self, r: str, q: NDArray, m: Mode, collision_tolerance: float = None
    ) -> bool:
        if collision_tolerance is None:
            collision_tolerance = self.collision_tolerance

        if isinstance(r, str):
            r = [r]

        if q is not None:
            self.set_to_mode(m)
            offset = 0
            for robot in r:
                dim = self.robot_dims[robot]
                self.C.setJointState(q[offset : offset + dim], self.robot_joints[robot])
                offset += dim

        binary_collision_free = self.C.getCollisionFree()
        if binary_collision_free:
            return True

        col = self.C.getCollisionsTotalPenetration()
        # print(col)
        # self.C.view(False)
        if col > collision_tolerance:
            # self.C.view(False)
            colls = self.C.getCollisions()
            for c in colls:
                # ignore minor collisions
                if c[2] > -collision_tolerance / 10:
                    continue

                # print(c)
                involves_relevant_robot = False
                for robot in r:
                    if c[2] < 0 and (robot in c[0] or robot in c[1]):
                        involves_relevant_robot = True
                        break
                if not involves_relevant_robot:
                    # print("A")
                    # print(c)
                    continue
                # else:
                #     print("B")
                #     print(c)

                is_collision_with_other_robot = False
                for other_robot in self.robots:
                    if other_robot in r:
                        continue
                    if other_robot in c[0] or other_robot in c[1]:
                        is_collision_with_other_robot = True
                        break

                if not is_collision_with_other_robot:
                    # print(c)
                    return False

        return True

    # @silence_function
    def is_edge_collision_free(
        self,
        q1: Configuration,
        q2: Configuration,
        m: Mode,
        resolution: float = None,
        tolerance: float = None,
        include_endpoints: bool = False,
        N_start: int = 0,
        N_max: int = None,
        N:int = None
    ) -> bool:
        if resolution is None:
            resolution = self.collision_resolution

        if tolerance is None:
            tolerance = self.collision_tolerance

        # print('q1', q1)
        # print('q2', q2)
        if N is None:
            N = int(config_dist(q1, q2, "max") / resolution)
            N = max(2, N)

        if N_start > N:
            return None
        
        if N_max is None:
            N_max = N

        N_max = min(N, N_max)

        # for a distance < resolution * 2, we do not do collision checking
        # if N == 0:
        #     return True

        idx = generate_binary_search_indices(N)

        is_collision_free = self.is_collision_free_np

        q1_state = q1.state()
        q2_state = q2.state()
        dir = (q2_state - q1_state) / (N - 1)

        for i in idx[N_start:N_max]:
            if not include_endpoints and (i == 0 or i == N - 1):
                continue

            # print(i / (N-1))
            q = q1_state + dir * (i)
            # q_conf = NpConfiguration(q, q1.array_slice)
            if not is_collision_free(q, m, collision_tolerance=tolerance):
                # print('coll')
                return False

        return True

<<<<<<< HEAD
    def is_path_collision_free(
        self,
        path: List[State],
        randomize_order=True,
        resolution=None,
        tolerance=None,
        check_edges_in_order=False,
    ) -> bool:
        if tolerance is None:
            tolerance = self.collision_tolerance

        if resolution is None:
            resolution = self.collision_resolution

        if randomize_order:
            # idx = list(range(len(path) - 1))
            # np.random.shuffle(idx)
            idx = generate_binary_search_indices(len(path) - 1)
        else:
            idx = list(range(len(path) - 1))

        # valid_edges = 0

        if check_edges_in_order:
            for i in idx:
                # skip transition nodes
                # if path[i].mode != path[i + 1].mode:
                #     continue

                q1 = path[i].q
                q2 = path[i + 1].q
                mode = path[i].mode

                if not self.is_edge_collision_free(
                    q1, q2, mode, resolution=resolution, tolerance=tolerance, include_endpoints=True
                ):
                    return False

                # valid_edges += 1

            # print("checked edges in shortcutting: ", valid_edges)
        else:
            edge_queue = list(idx)
            N_max = 2
            N_start = 0
            checks_per_iteration = 10
            while edge_queue:
                edges_to_remove = []
                for i in edge_queue:
                    q1 = path[i].q
                    q2 = path[i + 1].q
                    mode = path[i].mode

                    res = self.is_edge_collision_free(
                        q1,
                        q2,
                        mode,
                        resolution=resolution,
                        tolerance=tolerance,
                        include_endpoints=True,
                        N_start=N_start,
                        N_max=N_max,
                    )

                    if res is None:
                        edges_to_remove.append(i)
                        continue

                    if not res:
                        return False

                for i in edges_to_remove:
                    edge_queue.remove(i)

                # N_start += checks_per_iteration
                N_start = N_max
                N_max += checks_per_iteration

        return True
    
    def is_robot_env_collision_free(
        self, r: str, q: NDArray, m: List[int], collision_tolerance=0.01
    ) -> bool:
        if isinstance(r, str):
            r = [r]

        if q is not None:
            self.set_to_mode(m)
            offset = 0
            for robot in r:
                dim = self.robot_dims[robot]
                self.C.setJointState(q[offset:offset+dim], self.robot_joints[robot])
                offset += dim

        binary_collision_free = self.C.getCollisionFree()
        if binary_collision_free:
            return True

        col = self.C.getCollisionsTotalPenetration()
        # print(col)
        # self.C.view(False)
        if col > collision_tolerance:
            # self.C.view(False)
            colls = self.C.getCollisions()
            for c in colls:
                # ignore minor collisions
                if c[2] > -collision_tolerance / 10:
                    continue
                involves_relevant_robot = False
                relevant_robot = None
                for robot in r:
                    if robot in c[0] or robot in c[1]:
                        involves_relevant_robot = True
                        relevant_robot = robot
                        break
                if not involves_relevant_robot:
                    continue
                involves_objects = True
                for other_robot in self.robots:
                    if other_robot != relevant_robot:
                        if other_robot in c[0] or other_robot in c[1]:
                            involves_objects = False
                            break
                if involves_objects:
                    return False
            return True
        return False

=======
>>>>>>> 248c5b63
    def get_scenegraph_info_for_mode(self, mode: Mode):
        if not self.manipulating_env:
            return {}

        self.set_to_mode(mode)

        # TODO: should we simply list the movable objects manually?
        # collect all movable objects and collect parents and relative transformations
        movable_objects = []

        sg = {}
        for frame in self.C.getFrames():
            if "obj" in frame.name:
                movable_objects.append(frame.name)
                sg[frame.name] = (
                    frame.getParent().name,
                    np.round(frame.getRelativeTransform(), 3).tobytes(),
                )

        return sg

    def set_to_mode(
        self, m: Mode, config=None, use_cached: bool = True, place_in_cache: bool = True
    ):
        if not self.manipulating_env:
            return

        # do not remake the config if we are in the same mode as we have been before
        if m == self.prev_mode:
            return

        self.prev_mode = m

        if use_cached and m in self.C_cache:
            if config is not None:
                config.clear()
                config.addConfigurationCopy(self.C_cache[m])
            else:
                # for k, v in self.C_cache.items():
                #     print(k)
                #     v.setJointState(v.getJointState()*0)
                #     # v.view(False)

                self.C = self.C_cache[m]

            # self.C.view(True)
            return

        tmp = ry.Config()

        # self.C.clear()
        tmp.addConfigurationCopy(self.C_base)

        mode_sequence = []

        current_mode = m
        while True:
            if current_mode.prev_mode is None:
                break

            mode_sequence.append(current_mode)
            current_mode = current_mode.prev_mode

        mode_sequence.append(current_mode)
        mode_sequence = mode_sequence[::-1]

        # print(mode_sequence)

        for i, mode in enumerate(mode_sequence[:-1]):
            next_mode = mode_sequence[i + 1]

            active_task = self.get_active_task(mode, next_mode.task_ids)

            # mode_switching_robots = self.get_goal_constrained_robots(mode)
            mode_switching_robots = active_task.robots

            # set robot to config
            prev_mode_index = mode.task_ids[self.robots.index(mode_switching_robots[0])]
            # robot = self.robots[mode_switching_robots]

            q_new = []
            joint_names = []
            for r in mode_switching_robots:
                joint_names.extend(self.robot_joints[r])
                q_new.append(next_mode.entry_configuration[self.robots.index(r)])

            assert mode is not None
            assert mode.entry_configuration is not None

            q = np.concatenate(q_new)
            tmp.setJointState(q, joint_names)

            if self.tasks[prev_mode_index].type is not None:
                if self.tasks[prev_mode_index].type == "goto":
                    pass
                else:
                    tmp.attach(
                        self.tasks[prev_mode_index].frames[0],
                        self.tasks[prev_mode_index].frames[1],
                    )
                    tmp.getFrame(self.tasks[prev_mode_index].frames[1]).setContact(-1)

                # postcondition
                if self.tasks[prev_mode_index].side_effect is not None:
                    box = self.tasks[prev_mode_index].frames[1]
                    tmp.delFrame(box)

        if place_in_cache:
            self.C_cache[m] = ry.Config()
            self.C_cache[m].addConfigurationCopy(tmp)

            # self.C = None
            viewer = self.C.get_viewer()
            self.C_cache[m].set_viewer(viewer)
            self.C = self.C_cache[m]
        else:
            viewer = self.C.get_viewer()
            tmp.set_viewer(viewer)
            self.C = tmp

    def display_path(
        self,
        path: List[State],
        stop: bool = True,
        export: bool = False,
        pause_time: float = 0.01,
        stop_at_end=False,
        adapt_to_max_distance: bool = False,
        stop_at_mode: bool = False,
    ) -> None:
        for i in range(len(path)):
            self.set_to_mode(path[i].mode)
            for k in range(len(self.robots)):
                q = path[i].q[k]
                self.C.setJointState(q, get_robot_joints(self.C, self.robots[k]))

                # print(q)

            if stop_at_mode and i < len(path) - 1:
                if path[i].mode != path[i + 1].mode:
                    print(i)
                    print(path[i].mode)
                    self.C.view(True)

            self.C.view(stop)

            if export:
                self.C.view_savePng("./z.vid/")

            dt = pause_time
            if adapt_to_max_distance:
                if i < len(path) - 1:
                    v = 5
                    diff = config_dist(path[i].q, path[i + 1].q, "max_euclidean")
                    dt = diff / v

            time.sleep(dt)

        if stop_at_end:
            self.C.view(True)<|MERGE_RESOLUTION|>--- conflicted
+++ resolved
@@ -20,11 +20,8 @@
     batch_config_cost,
 )
 
-<<<<<<< HEAD
+from multi_robot_multi_goal_planning.problems.planning_env import generate_binary_search_indices
 from multi_robot_multi_goal_planning.problems.util import generate_binary_search_indices, generate_binary_search_indices_wo_start_and_end
-=======
-from multi_robot_multi_goal_planning.problems.planning_env import generate_binary_search_indices
->>>>>>> 248c5b63
 
 import time
 
@@ -566,7 +563,6 @@
 
         return True
 
-<<<<<<< HEAD
     def is_path_collision_free(
         self,
         path: List[State],
@@ -695,8 +691,6 @@
             return True
         return False
 
-=======
->>>>>>> 248c5b63
     def get_scenegraph_info_for_mode(self, mode: Mode):
         if not self.manipulating_env:
             return {}
