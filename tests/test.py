import pytest

import numpy as np

<<<<<<< HEAD
from multi_robot_multi_goal_planning.problems.planning_env import generate_binary_search_indices
=======
from multi_robot_multi_goal_planning.problems.planning_env import (
    generate_binary_search_indices,
)
>>>>>>> cdd75042
from multi_robot_multi_goal_planning.problems import get_env_by_name
from multi_robot_multi_goal_planning.problems.configuration import NpConfiguration
from multi_robot_multi_goal_planning.problems.planning_env import (
    State,
    UnorderedButAssignedMixin,
    FreeMixin,
    SingleGoal,
    GoalRegion,
    Task,
    BaseModeLogic,
    Mode,
)

from multi_robot_multi_goal_planning.planners.joint_prm_planner import joint_prm_planner
from multi_robot_multi_goal_planning.planners.planner_rrtstar import RRTstar
from multi_robot_multi_goal_planning.planners.planner_birrtstar import (
    BidirectionalRRTstar,
)

from multi_robot_multi_goal_planning.planners.termination_conditions import (
    RuntimeTerminationCondition,
)
from multi_robot_multi_goal_planning.planners.shortcutting import robot_mode_shortcut


@pytest.mark.parametrize(
    "n, expected",
    [
        (1, (0,)),
        (2, (0, 1)),
        (3, (1, 0, 2)),
        (4, (1, 0, 2, 3)),
        (5, (2, 0, 3, 1, 4)),
    ],
)
def test_binary_indices(n, expected):
    assert generate_binary_search_indices(n) == expected


def test_edge_checking():
    env = get_env_by_name("abstract_test")

    q1 = NpConfiguration(np.array([-1, 0, 1, 1]), env.start_pos.array_slice)
    q2 = NpConfiguration(np.array([-1, 1, 1, 0]), env.start_pos.array_slice)

    is_collision_free = env.is_edge_collision_free(q1, q2, env.start_mode)

    assert is_collision_free


def test_edge_checking_resolution(mocker):
    env = get_env_by_name("abstract_test")

    q1 = NpConfiguration(np.array([-1, 0, 1, 1]), env.start_pos.array_slice)
    q2 = NpConfiguration(np.array([-1, 1, 1, 0]), env.start_pos.array_slice)

    mock = mocker.patch.object(env, "is_collision_free", return_value=True)

    env.is_edge_collision_free(
        q1, q2, env.start_mode, resolution=0.5, include_endpoints=True
    )
    assert mock.call_count == 3

    mock.reset_mock()
    env.is_edge_collision_free(
        q1, q2, env.start_mode, resolution=0.5, include_endpoints=False
    )
    assert mock.call_count == 1

    mock.reset_mock()
    env.is_edge_collision_free(
        q1, q2, env.start_mode, resolution=0.1, include_endpoints=False
    )
    assert mock.call_count == 9

    mock.reset_mock()
    env.is_edge_collision_free(
        q1, q2, env.start_mode, resolution=0.1, include_endpoints=True
    )
    assert mock.call_count == 11


def test_path_collision_checking(mocker):
    env = get_env_by_name("abstract_test")

    q1 = NpConfiguration(np.array([-1, 0, 1, 1]), env.start_pos.array_slice)
    q2 = NpConfiguration(np.array([-1, 1, 1, 0]), env.start_pos.array_slice)
    q3 = NpConfiguration(np.array([-1, 2, 1, -1]), env.start_pos.array_slice)

    s1 = State(q1, env.start_mode)
    s2 = State(q2, env.start_mode)
    s3 = State(q3, env.start_mode)

    is_collision_free = env.is_path_collision_free([s1, s2, s3], resolution=0.5)
    assert is_collision_free

    mock = mocker.patch.object(env, "is_collision_free", return_value=True)

    env.is_path_collision_free([s1, s2, s3], resolution=0.5, check_edges_in_order=True)
    assert mock.call_count == 5

    mock.reset_mock()
    env.is_path_collision_free([s1, s2, s3], resolution=0.5)
    assert mock.call_count == 5

    mock.reset_mock()
    env.is_path_collision_free([s1, s2, s3], resolution=0.1, check_edges_in_order=True)
    assert mock.call_count == 21

    mock.reset_mock()
    env.is_path_collision_free([s1, s2, s3], resolution=0.1)
    assert mock.call_count == 21


@pytest.mark.parametrize(
    "planner_fn",
    [
        lambda env, ptc: joint_prm_planner(env, ptc=ptc, optimize=False),
        lambda env, ptc: RRTstar(env, ptc=ptc).Plan(False),
        lambda env, ptc: BidirectionalRRTstar(env, ptc=ptc).Plan(False),
    ],
)
def test_planner_on_abstract_env(planner_fn):
    env = get_env_by_name("abstract_test")
    ptc = RuntimeTerminationCondition(10)

    path, _ = planner_fn(env, ptc)

    assert path is not None

    assert np.array_equal(path[0].q.state(), env.start_pos.state())
    assert env.is_terminal_mode(path[-1].mode)
    assert env.is_valid_plan(path)

<<<<<<< HEAD
@pytest.mark.parametrize(
    "planner_fn_no_shurtcutting",
    [
        lambda env, ptc: RRTstar(env, ptc=ptc, shortcutting=False).Plan(optimize = False),
    ],
)

@pytest.mark.parametrize("run_idx", range(3))
def test_shortcutting(planner_fn_no_shurtcutting, run_idx):
    env = get_env_by_name("hallway")
    ptc = RuntimeTerminationCondition(10)

    path, _ = planner_fn_no_shurtcutting(env, ptc)
    assert path is not None

    print(run_idx)
    seed = run_idx

    shortcut_path_checked_edge_in_order, (cost1, time1) = robot_mode_shortcut(
        env,
        path,
        550,
        resolution=env.collision_resolution,
        tolerance=env.collision_tolerance,
        check_edges_in_order=True, 
        seed=seed
    )

    shortcut_path_checked_edge_not_in_order, (cost2, time2) = robot_mode_shortcut(
        env,
        path,
        550,
        resolution=env.collision_resolution,
        tolerance=env.collision_tolerance,
        check_edges_in_order=False,
        seed=seed
    )

    list1 = [s.q.state() for s in shortcut_path_checked_edge_in_order]
    list2 = [s.q.state() for s in shortcut_path_checked_edge_not_in_order]

    assert all(np.allclose(a1, a2) for a1, a2 in zip(list1, list2))
    assert cost1 == cost2
    assert len(shortcut_path_checked_edge_in_order) == len(shortcut_path_checked_edge_not_in_order)
    # assert time2[-1] < time1[-1]

=======

@pytest.mark.parametrize(
    "planner_fn",
    [
        lambda env, ptc: joint_prm_planner(env, ptc=ptc, optimize=False),
        lambda env, ptc: RRTstar(env, ptc=ptc).Plan(False),
        lambda env, ptc: BidirectionalRRTstar(env, ptc=ptc).Plan(False),
    ],
)
def test_planner_on_rai_manip_env(planner_fn):
    env = get_env_by_name("piano")
    ptc = RuntimeTerminationCondition(10)

    path, _ = planner_fn(env, ptc)

    assert path is not None

    assert np.array_equal(path[0].q.state(), env.start_pos.state())
    assert env.is_terminal_mode(path[-1].mode)
    assert env.is_valid_plan(path)


@pytest.mark.parametrize(
    "planner_fn",
    [
        lambda env, ptc: joint_prm_planner(env, ptc=ptc, optimize=False),
        lambda env, ptc: RRTstar(env, ptc=ptc).Plan(False),
        lambda env, ptc: BidirectionalRRTstar(env, ptc=ptc).Plan(False),
    ],
)
def test_planner_on_pinocchio_manip_env(planner_fn):
    env = get_env_by_name("pin_piano")
    ptc = RuntimeTerminationCondition(10)

    path, _ = planner_fn(env, ptc)

    assert path is not None

    assert np.array_equal(path[0].q.state(), env.start_pos.state())
    assert env.is_terminal_mode(path[-1].mode)
    assert env.is_valid_plan(path)


@pytest.mark.parametrize(
    "planner_fn",
    [
        lambda env, ptc: joint_prm_planner(env, ptc=ptc, optimize=False),
        lambda env, ptc: RRTstar(env, ptc=ptc).Plan(False),
        lambda env, ptc: BidirectionalRRTstar(env, ptc=ptc).Plan(False),
    ],
)
def test_planner_on_hallway_dependency_env(planner_fn):
    env = get_env_by_name("other_hallway_dep")
    ptc = RuntimeTerminationCondition(10)

    path, _ = planner_fn(env, ptc)

    assert path is not None

    assert np.array_equal(path[0].q.state(), env.start_pos.state())
    assert env.is_terminal_mode(path[-1].mode)
    assert env.is_valid_plan(path)


class DummyClass(UnorderedButAssignedMixin):
    def __init__(self):
        # r1 starts at both negative (-.5, -.5)
        r1_state = np.array([-0.5, -0.5])
        # r2 starts at both positive (.5, .5)
        r2_state = np.array([0.5, 0.5])

        r1_goal = r1_state * 1.0
        r1_goal[:2] = [-0.5, 0.5]

        r2_goal_1 = r2_state * 1.0
        r2_goal_1[:2] = [0.5, -0.5]
        r2_goal_2 = r2_state * 1.0
        r2_goal_2[:2] = [-0.5, -0.5]
        r2_goal_3 = r2_state * 1.0
        r2_goal_3[:2] = [-0.5, 0.5]

        self.tasks = [
            Task(
                ["a1", "a2"],
                SingleGoal(np.array([0])),
            ),
            # r1
            Task(["a1"], SingleGoal(r1_goal)),
            # r2
            Task(["a2"], SingleGoal(r2_goal_1)),
            Task(["a2"], SingleGoal(r2_goal_2)),
            Task(["a2"], SingleGoal(r2_goal_3)),
            # terminal mode
            Task(
                ["a1", "a2"],
                SingleGoal(np.array([-0.5, -0.5, 0.5, 0.5])),
            ),
        ]

        self.tasks[0].name = "dummy_start"
        self.tasks[1].name = "a1_goal"
        self.tasks[2].name = "a2_goal_0"
        self.tasks[3].name = "a2_goal_1"
        self.tasks[4].name = "a2_goal_2"
        self.tasks[5].name = "terminal"

        self.per_robot_tasks = [[1], [2, 3, 4]]
        self.terminal_task = 5
        self.task_dependencies = {}

        self.collision_tolerance = 0.01

        self.start_pos = NpConfiguration.from_list([[0.5, 0.5], [0.5, 0.5]])

        BaseModeLogic.__init__(self)


def test_unordered_mixin():
    tmp = DummyClass()

    valid_combinations = tmp.get_valid_next_task_combinations(tmp.start_mode)
    assert len(valid_combinations) == 3

    test_mode = Mode([1, 2], tmp.start_pos)
    test_mode.prev_mode = tmp.start_mode

    valid_combinations = tmp.get_valid_next_task_combinations(test_mode)
    assert len(valid_combinations) == 3
    
    test_mode_3 = Mode([5, 2], tmp.start_pos)
    test_mode_3.prev_mode = test_mode

    valid_combinations = tmp.get_valid_next_task_combinations(test_mode_3)
    assert len(valid_combinations) == 2
    assert valid_combinations == [[5, 3], [5, 4]]

    test_mode_4 = Mode([5, 3], tmp.start_pos)
    test_mode_4.prev_mode = test_mode_3

    valid_combinations = tmp.get_valid_next_task_combinations(test_mode_4)
    assert len(valid_combinations) == 1
    assert valid_combinations == [[5, 4]]

    test_mode_5 = Mode([5, 4], tmp.start_pos)
    test_mode_5.prev_mode = test_mode_4

    valid_combinations = tmp.get_valid_next_task_combinations(test_mode_5)
    assert len(valid_combinations) == 1
    assert valid_combinations == [[5, 5]]

    test_mode_6 = Mode([5, 5], tmp.start_pos)
    test_mode_6.prev_mode = test_mode_5

    valid_combinations = tmp.get_valid_next_task_combinations(test_mode_6)
    assert len(valid_combinations) == 0

class DummyClassWithoutAssignment(FreeMixin):
    def __init__(self):
        # r1 starts at both negative (-.5, -.5)
        r1_state = np.array([-0.5, -0.5])
        # r2 starts at both positive (.5, .5)
        r2_state = np.array([0.5, 0.5])

        r1_goal = r1_state * 1.0
        r1_goal[:2] = [-0.5, 0.5]

        r2_goal_1 = r2_state * 1.0
        r2_goal_1[:2] = [0.5, -0.5]
        r2_goal_2 = r2_state * 1.0
        r2_goal_2[:2] = [-0.5, -0.5]
        r2_goal_3 = r2_state * 1.0
        r2_goal_3[:2] = [-0.5, 0.5]

        self.tasks = [
            Task(
                ["a1", "a2"],
                SingleGoal(np.array([0])),
            ),
            # r1
            Task(["a1"], SingleGoal(r1_goal)),
            Task(["a1"], SingleGoal(r1_goal)),
            Task(["a1"], SingleGoal(r1_goal)),
            # r2
            Task(["a2"], SingleGoal(r2_goal_1)),
            Task(["a2"], SingleGoal(r2_goal_2)),
            Task(["a2"], SingleGoal(r2_goal_3)),
            # terminal mode
            Task(
                ["a1", "a2"],
                SingleGoal(np.array([-0.5, -0.5, 0.5, 0.5])),
            ),
        ]

        self.tasks[0].name = "dummy_start"
        self.tasks[1].name = "a1_goal"
        self.tasks[2].name = "a2_goal_0"
        self.tasks[3].name = "a2_goal_1"
        self.tasks[4].name = "a2_goal_2"
        self.tasks[5].name = "terminal"

        self.task_groups = [[(0, 1), (1, 4)], [(0, 2), (1, 5)], [(0, 3), (1, 6)]]
        self.terminal_task = 7
        self.task_dependencies = {}

        self.collision_tolerance = 0.01

        self.start_pos = NpConfiguration.from_list([[0.5, 0.5], [0.5, 0.5]])

        BaseModeLogic.__init__(self)


def test_unassigned_mixin():
    tmp = DummyClassWithoutAssignment()

    valid_combinations = tmp.get_valid_next_task_combinations(tmp.start_mode)
    assert len(valid_combinations) == 12

    test_mode = Mode([1, 5], tmp.start_pos)
    test_mode.prev_mode = tmp.start_mode

    valid_combinations = tmp.get_valid_next_task_combinations(test_mode)
    assert len(valid_combinations) == 4
    
    test_mode_3 = Mode([7, 5], tmp.start_pos)
    test_mode_3.prev_mode = test_mode

    valid_combinations = tmp.get_valid_next_task_combinations(test_mode_3)
    assert len(valid_combinations) == 1
    assert valid_combinations == [[7, 6]]

class DummyClassWithoutAssignmentWithDependencies(FreeMixin):
    def __init__(self):
        self.tasks = [
            Task(
                ["a1", "a2"],
                SingleGoal(np.array([0])),
            ),
            # r1
            Task(["a1"], SingleGoal(0)),
            Task(["a1"], SingleGoal(0)),
            # r2
            Task(["a2"], SingleGoal(0)),
            Task(["a2"], SingleGoal(0)),
            # terminal mode
            Task(
                ["a1", "a2"],
                SingleGoal(np.array([-0.5, -0.5, 0.5, 0.5])),
            ),
        ]

        self.task_groups = [[(0, 1), (1, 3)], [(0, 2), (1, 4)]]
        self.terminal_task = 5
        self.task_dependencies = {2:[1], 4:[3]}

        self.collision_tolerance = 0.01

        self.start_pos = NpConfiguration.from_list([[0.5, 0.5], [0.5, 0.5]])

        BaseModeLogic.__init__(self)


def test_unassigned_with_dependency_mixin():
    tmp = DummyClassWithoutAssignmentWithDependencies()

    test_mode = Mode([1, 5], tmp.start_pos)
    test_mode.prev_mode = tmp.start_mode

    valid_combinations = tmp.get_valid_next_task_combinations(test_mode)
    assert len(valid_combinations) == 1
    assert valid_combinations == [[2, 5]]
    
    test_mode_3 = Mode([2, 5], tmp.start_pos)
    test_mode_3.prev_mode = test_mode

    valid_combinations = tmp.get_valid_next_task_combinations(test_mode_3)
    assert len(valid_combinations) == 1
    assert valid_combinations == [[5, 5]]

class DummyClassWithoutAssignmentWithPickPlaceDependencies(FreeMixin):
    def __init__(self):
        self.tasks = [
            Task(
                ["a1", "a2"],
                SingleGoal(np.array([0])),
            ),
            # r1
            Task(["a1"], SingleGoal(0)), #pick
            Task(["a1"], SingleGoal(0)),
            Task(["a1"], SingleGoal(0)),
            Task(["a1"], SingleGoal(0)),
            # r2
            Task(["a2"], SingleGoal(0)),
            Task(["a2"], SingleGoal(0)),
            Task(["a2"], SingleGoal(0)),
            Task(["a2"], SingleGoal(0)),
            # terminal mode
            Task(
                ["a1", "a2"],
                SingleGoal(np.array([-0.5, -0.5, 0.5, 0.5])),
            ),
        ]

        self.task_groups = [[(0, 1), (1, 5)], [(0, 2), (1, 6)], [(0, 3), (1, 7)], [(0, 4), (1, 8)]]
        self.terminal_task = 9
        self.task_dependencies = {2:[1], 6:[5], 4:[3], 8:[7]}

        self.collision_tolerance = 0.01

        self.start_pos = NpConfiguration.from_list([[0.5, 0.5], [0.5, 0.5]])

        BaseModeLogic.__init__(self)


def test_unassigned_with_pick_place_dependency_mixin():
    tmp = DummyClassWithoutAssignmentWithPickPlaceDependencies()

    test_mode = Mode([1, 7], tmp.start_pos)
    test_mode.prev_mode = tmp.start_mode

    valid_combinations = tmp.get_valid_next_task_combinations(test_mode)
    assert len(valid_combinations) == 4
    
    test_mode_3 = Mode([9, 7], tmp.start_pos)
    test_mode_3.prev_mode = test_mode

    valid_combinations = tmp.get_valid_next_task_combinations(test_mode_3)
    assert len(valid_combinations) == 1
    assert valid_combinations == [[9, 8]]
    
    test_mode_4 = Mode([9, 8], tmp.start_pos)
    test_mode_4.prev_mode = test_mode_3

    valid_combinations = tmp.get_valid_next_task_combinations(test_mode_4)
    assert len(valid_combinations) == 0
>>>>>>> cdd75042
<|MERGE_RESOLUTION|>--- conflicted
+++ resolved
@@ -2,13 +2,9 @@
 
 import numpy as np
 
-<<<<<<< HEAD
-from multi_robot_multi_goal_planning.problems.planning_env import generate_binary_search_indices
-=======
 from multi_robot_multi_goal_planning.problems.planning_env import (
     generate_binary_search_indices,
 )
->>>>>>> cdd75042
 from multi_robot_multi_goal_planning.problems import get_env_by_name
 from multi_robot_multi_goal_planning.problems.configuration import NpConfiguration
 from multi_robot_multi_goal_planning.problems.planning_env import (
@@ -143,54 +139,6 @@
     assert env.is_terminal_mode(path[-1].mode)
     assert env.is_valid_plan(path)
 
-<<<<<<< HEAD
-@pytest.mark.parametrize(
-    "planner_fn_no_shurtcutting",
-    [
-        lambda env, ptc: RRTstar(env, ptc=ptc, shortcutting=False).Plan(optimize = False),
-    ],
-)
-
-@pytest.mark.parametrize("run_idx", range(3))
-def test_shortcutting(planner_fn_no_shurtcutting, run_idx):
-    env = get_env_by_name("hallway")
-    ptc = RuntimeTerminationCondition(10)
-
-    path, _ = planner_fn_no_shurtcutting(env, ptc)
-    assert path is not None
-
-    print(run_idx)
-    seed = run_idx
-
-    shortcut_path_checked_edge_in_order, (cost1, time1) = robot_mode_shortcut(
-        env,
-        path,
-        550,
-        resolution=env.collision_resolution,
-        tolerance=env.collision_tolerance,
-        check_edges_in_order=True, 
-        seed=seed
-    )
-
-    shortcut_path_checked_edge_not_in_order, (cost2, time2) = robot_mode_shortcut(
-        env,
-        path,
-        550,
-        resolution=env.collision_resolution,
-        tolerance=env.collision_tolerance,
-        check_edges_in_order=False,
-        seed=seed
-    )
-
-    list1 = [s.q.state() for s in shortcut_path_checked_edge_in_order]
-    list2 = [s.q.state() for s in shortcut_path_checked_edge_not_in_order]
-
-    assert all(np.allclose(a1, a2) for a1, a2 in zip(list1, list2))
-    assert cost1 == cost2
-    assert len(shortcut_path_checked_edge_in_order) == len(shortcut_path_checked_edge_not_in_order)
-    # assert time2[-1] < time1[-1]
-
-=======
 
 @pytest.mark.parametrize(
     "planner_fn",
@@ -525,4 +473,49 @@
 
     valid_combinations = tmp.get_valid_next_task_combinations(test_mode_4)
     assert len(valid_combinations) == 0
->>>>>>> cdd75042
+
+@pytest.mark.parametrize(
+    "planner_fn_no_shurtcutting",
+    [
+        lambda env, ptc: RRTstar(env, ptc=ptc, shortcutting=False).Plan(optimize = False),
+    ],
+)
+
+@pytest.mark.parametrize("run_idx", range(3))
+def test_shortcutting(planner_fn_no_shurtcutting, run_idx):
+    env = get_env_by_name("hallway")
+    ptc = RuntimeTerminationCondition(10)
+
+    path, _ = planner_fn_no_shurtcutting(env, ptc)
+    assert path is not None
+
+    print(run_idx)
+    seed = run_idx
+
+    shortcut_path_checked_edge_in_order, (cost1, time1) = robot_mode_shortcut(
+        env,
+        path,
+        550,
+        resolution=env.collision_resolution,
+        tolerance=env.collision_tolerance,
+        check_edges_in_order=True, 
+        seed=seed
+    )
+
+    shortcut_path_checked_edge_not_in_order, (cost2, time2) = robot_mode_shortcut(
+        env,
+        path,
+        550,
+        resolution=env.collision_resolution,
+        tolerance=env.collision_tolerance,
+        check_edges_in_order=False,
+        seed=seed
+    )
+
+    list1 = [s.q.state() for s in shortcut_path_checked_edge_in_order]
+    list2 = [s.q.state() for s in shortcut_path_checked_edge_not_in_order]
+
+    assert all(np.allclose(a1, a2) for a1, a2 in zip(list1, list2))
+    assert cost1 == cost2
+    assert len(shortcut_path_checked_edge_in_order) == len(shortcut_path_checked_edge_not_in_order)
+    # assert time2[-1] < time1[-1]